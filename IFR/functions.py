--- conflicted
+++ resolved
@@ -500,13 +500,9 @@
         elif param == 'group_no':
             propty = []
             for rep in db:
-<<<<<<< HEAD
                 propty.append(str(rep.group_no))
             propty = np.unique(propty)  # only keep unique groups
             propty = sorted(propty, key=lambda x: int(x))   # and sort them
-=======
-                propty.append(int(rep.group_no))
->>>>>>> ac4fce4d
             
         elif param == 'name_tag':
             propty = []
@@ -1030,7 +1026,6 @@
     return (region, embeddings)
 
 # ------------------------------------------------------------------------------
-<<<<<<< HEAD
 
 def get_matches_from_similarity(similarity_obj, db, verifier_name, verbose=True):
     """
@@ -1097,6 +1092,4 @@
             'distances':list(similarity_obj['distances']),
             'threshold':similarity_obj['threshold']}
 
-# ------------------------------------------------------------------------------
-=======
->>>>>>> ac4fce4d
+# ------------------------------------------------------------------------------