# ==============================================================================
#                                   API CLASSES
# ==============================================================================

from re                         import compile, IGNORECASE
from enum                       import Enum
from uuid                       import UUID
from typing                     import List, Tuple, Optional
from pydantic                   import BaseModel

from sqlalchemy                 import Table, Column, String, Integer,\
                                        PickleType, ForeignKey
from sqlalchemy.orm             import relationship
from sqlalchemy.ext.declarative import declarative_base

from sqlalchemy import Table, Column, String, Integer, PickleType, ForeignKey
from sqlalchemy.orm import relationship
from sqlalchemy.ext.declarative import declarative_base

# IMPLEMENTATION NOTE:
# Pydantic expects a dictionary by default. You can configure your model to also
# support loading from standard ORM parameters (i.e. attributes on the object
# instead of dictionary lookups) by setting:

# class Config:
#     orm_mode = True

# ______________________________________________________________________________
#                          ENUMERATION (OPTIONS) CLASSES
# ------------------------------------------------------------------------------

# Path parameter class for face detector name options
class FaceDetectorOptions(str, Enum):
    """
    Path parameter class: available face detector names
    """
    OPENCV = "opencv",
    SSD    = "ssd",
    MTCNN  = "mtcnn",
    RETINA = "retinaface"

# Path parameter class for face detector name options
class FaceVerifierOptions(str, Enum):
    """
    Path parameter class: available face verifier names
    """
    VGGFace    = "VGG-Face"
    FACENET    = "Facenet"
    FACENET512 = "Facenet512"
    OPENFACE   = "OpenFace"
    DEEPFACE   = "DeepFace"
    DEEPID     = "DeepID"
    ARCFACE    = "ArcFace"

# Path parameter class for distance metric options
class DistanceMetrics(str, Enum):
    """
    Path parameter class: available distance metrics.
    """
    COSINE       = "cosine"
    EUCLIDEAN    = "euclidean"
    EUCLIDEAN_L2 = "euclidean_l2"

# Path parameter class for image normalization options
class NormalizationTypes(str, Enum):
    """
    Path parameter class: available image normalizations. Certain normalizations
    improve the face verification accuracy depending on the verifier model used.
    Usually the normalization has a similar or matching name to the verifier
    model (e.g. FACENET normalization improves the FACENET model).
    """
    BASE        = "base"
    RAW         = "raw"
    FACENET     = "Facenet"
    FACENET2018 = "Facenet2018"
    VGGFACE     = "VGGFace"
    VGGFACE2    = "VGGFace2"
    ARCFACE     = "ArcFace"

# Path parameter class for image save types
class ImageSaveTypes(str, Enum):
    """
    Path parameter class: available image save types.
    """
    PNG = "png"
    JPG = "jpg"
    NPY = "npy"

# Path parameter class for message detail options
class MessageDetailOptions(str, Enum):
    """
    Path parameter class: available message detail options.
    """
    COMPLETE = "complete"  # all information
    SUMMARY  = "summary"   # summarized information

# Path parameter class for message output options
class MessageOutputOptions(str, Enum):
    """
    Path parameter class: available message output options.
    """
    STRUCTURE = "structure"  # as a JSON-friendly structure
    MESSAGE   = "message"    # as a "console printed" message

# Path parameter class for available representation properties
class AvailableRepProperties(str, Enum):
    """
    Path parameter class: available properties of the Representation class.
    """
    UNIQUE_ID  = "unique_id"
    IMAGE_NAME = "image_name"
    IMAGE_FP   = "image_fp"
    GROUP_NO   = "group_no"
    NAME_TAG   = "name_tag"
    REGION     = "region"
    EMBEDDINGS = "embeddings"

# ______________________________________________________________________________
#                                   DEFAULT VALUES
# ------------------------------------------------------------------------------

default_detector          = FaceDetectorOptions.RETINA
default_verifier          = FaceVerifierOptions.ARCFACE
default_metric            = DistanceMetrics.COSINE
default_normalization     = NormalizationTypes.BASE
default_image_save_type   = ImageSaveTypes.JPG
default_align             = True
default_enforce_detection = True
default_threshold         = -1
default_tags              = []
default_uids              = []
default_auto_grouping     = True
default_eps               = 0.5
default_min_samples       = 2

default_verbose           = False
default_msg_detail        = MessageDetailOptions.SUMMARY
default_msg_output        = MessageOutputOptions.STRUCTURE
default_property          = AvailableRepProperties.NAME_TAG

# ______________________________________________________________________________
#                       PATH PARAMETER (API INPUT) CLASSES
# ------------------------------------------------------------------------------

# Path parameter class for get representation options
class GetRepresentationParams(BaseModel):
    """
    Path parameter class: defines the expected body request containing all of
    the get representation options.
    """
    model_name       : FaceVerifierOptions = default_verifier
    enforce_detection: bool                = default_enforce_detection
    detector_backend : FaceDetectorOptions = default_detector
    align            : bool                = default_align
    normalization    : NormalizationTypes  = default_normalization

    class Config:
        orm_mode = True

# Path parameter class for face verification options
class FaceVerifierParams(BaseModel):
    """
    Path parameter class: defines the expected body request containing all of
    the face verification options.
    """
    model_name       : FaceVerifierOptions  = default_verifier
    distance_metric  : DistanceMetrics      = default_metric
    enforce_detection: bool                 = default_enforce_detection
    detector_backend : FaceDetectorOptions  = default_detector
    align            : bool                 = default_align
    normalization    : NormalizationTypes   = default_normalization
    threshold        : int                  = default_threshold

    class Config:
        orm_mode = True

# Path parameter class for create_database endpoint parameters
class CreateDatabaseParams(BaseModel):
    """
    Path parameter class: defines the expected body request containing all of
    the parameters required for database creation.
    """
    detector_name : FaceDetectorOptions       = default_detector
    verifier_names: List[FaceVerifierOptions] = [default_verifier]
    align         : bool                      = default_align
    normalization : NormalizationTypes        = default_normalization
    tags          : Optional[List[str]]       = default_tags
    uids          : Optional[List[str]]       = default_uids
    auto_grouping : Optional[bool]            = default_auto_grouping
    eps           : Optional[float]           = default_eps
    min_samples   : Optional[int]             = default_min_samples
    metric        : Optional[DistanceMetrics] = default_metric
    verbose       : bool                      = default_verbose

    class Config:
        orm_mode = True

# Path parameter class for 
class VerificationParams(BaseModel):
    """
    Path parameter class: defines the expected body request containing all of
    the parameters required for the verification / recognition process.
    """
    detector_name: FaceDetectorOptions = default_detector
    verifier_name: FaceVerifierOptions = default_verifier
    align        : bool                = default_align
    normalization: NormalizationTypes  = default_normalization
    metric       : DistanceMetrics     = default_metric
    threshold    : float               = default_threshold
    verbose      : bool                = default_verbose

    class Config:
        orm_mode = True

# ______________________________________________________________________________
#                          RESPONSE (API OUTPUT) CLASSES
# ------------------------------------------------------------------------------

# Response class for face regions
class Faces(BaseModel):
    """
    Response model class: defines the output for face regions.
    """
    faces: List[Tuple[int, int, int, int]]

# Response class for face verification matches
class VerificationMatch(BaseModel):
    """
    Response model class: defines the output for face verification match.
    """
    unique_id : UUID
    image_name: str
    group_no  : int
    name_tag  : str
    image_fp  : str
    region    : List[int]
    embeddings: List[str]
    distance  : float
    # threshold  : float

# Response class for representation summary output
class RepsSummaryOutput(BaseModel):
    """
    Response model class: defines the output for representation summary output.
    This class can be seen as a subset of RepsInfoOutput.
    """
    unique_id : UUID
    image_name: str
    group_no  : int
    name_tag  : str
    region    : List[int]

# Response class for representation information output
class RepsInfoOutput(BaseModel):
    """
    Response model class: defines the output for representation information
    output. This class can be seen as a superset of RepsSummaryOutput.
    """
    unique_id : UUID
    image_name: str
    group_no  : int
    name_tag  : str
    image_fp  : str
    region    : List[int]
    embeddings: List[str]

# ______________________________________________________________________________
#                                  CUSTOM CLASSES
# ------------------------------------------------------------------------------
# Used internally in functions, may have methods.

# Stores the (database) Representation of a face image
class Representation():
    """
    Class to store the model-specific embeddings for an image.
    
    Attributes:
        After __init__:
            1. unique_id  - unique identifier number that represents a face
            2. orig_name  - original image's name
            3. orig_fp    - original image's full path
            4. image_name - image name
            5. image_fp   - image full path
            6. group_no   - integer indicating which group / cluster this
                            Representation belongs to (-1 = no group / cluster)
            7. name_tag   - custom name given to the image
            8. region     - list of integers specifying the (rectangular) face
                            region on the original image (top-left corner,
                            bottom-right corner)
            9. embeddings - model-specific vector representation of the face
        
    Methods:
        1. show_info() - prints the object's information in a condensed,
            easy-to-read form
        2. show_summary() - prints a summary of the object's information in a
            one-liner
    """
    def __init__(self, unique_id, orig_name='', orig_fp='', image_name='',
                 image_fp='', group_no=-1, name_tag='', region=[],
                 embeddings={}):
        """
        Initializes the object with appropriate attributes
        """
        self.unique_id  = unique_id
        self.orig_name  = orig_name     # Currently not implemented in API
        self.orig_fp    = orig_fp       # Currently not implemented in API
        self.image_name = image_name
        self.image_fp   = image_fp
        self.group_no   = group_no
        self.name_tag   = name_tag
        self.region     = region
        self.embeddings = embeddings
        
    def show_info(self):
        """
        Shows detailed information about the Representation in a neat layout
        """
        print('Unique ID'.ljust(20) + f': {self.unique_id}',
              'Original name'.ljust(20) + f': {self.orig_name}',
              'Original full path'.ljust(20) + f': {self.orig_fp}',
              'Image name'.ljust(20) + f': {self.image_name}',
              'Group'.ljust(20) + f': {self.group_no}',
              'Tag'.ljust(20) + f': {self.name_tag}',
              'Image full path'.ljust(20) + f': {self.image_fp}',
              'Face region'.ljust(20) + f': {self.region}', sep='\n')
        
        if self.embeddings: # embeddings dictionary is NOT empty
            print('Embeddings:')
            for k, v in self.embeddings.items():
                print(f'  > {k}: [{v[0]}, {v[1]}, {v[2]}, ... , {v[-1]}]'\
                    + f'(len={len(v)})')
                
        else:
            print('No embedding found!')

    def show_summary(self):
        """
        Shows summarized information about the Representation in a one-liner
        """
        print(f'UID: {self.unique_id}'.ljust(25),
              f'Original name: {self.image_name}'.ljust(25),
              f'Image name: {self.image_name}'.ljust(25),
              f'Group: {self.group_no}'.ljust(15),
              f'Tag: {self.name_tag}'.ljust(15),
              f'Region: {self.region}'.ljust(15), sep=' | ')

# Database class for the Representations of several face images
class RepDatabase():
    """
    Class to create the database for storing the Representations of several
    face images.

    Note: in the documentation of this class, records are used to refer to
    Representations stored in this class.
    
    Attributes (after __init__):
            1. reps - list of Representations [list of Representations].
            2. size - tuple with the number of Representations (equal to
                len(reps)) [tuple].
        
    Methods:
         1. __init__()              - used to create the Database object.
         2. __str_is_uuid4__()      - used to determine if a string is a valid
                                        uuid4
         3. __str_is_image_name__() - used to determine if a string is a valid
                                        image name
         4. search()                - searches records in the database using
                                        UUIDs, string representations of valid
                                        UUIDs or image names.
         5. search_by_tag()         - searches records in the database using
                                        name tags.
         6. add_records()           - adds new record(s) to the database.
         7. remove_records()        - removes record(s) from the database.
         8. update_record()         - updates the information of 1 record of the
                                        database.
         9. clear()                 - clears the database, making it empty.
        10. rename_records_by_tag() - renames records by name tag.
        11. remove_from_group()     - removes records from a given group.
        12. edit_tag_by_group_no()  - edits the name tag of all records
                                        belonging to a group.
        13. sort_database()         - sorts the database based on a record's
                                        attribute (note that not all attributes
                                        are available for sorting).
        14. get_attribute()         - gets a specific attribute of all records
                                        in the database.
        15. view_database()         - prints information about each record in
                                        the database.
        16. view_by_group_no()      - gets all records that belong to a specific
                                        group.
    """
    def __init__(self, *reps: Representation):
        """
        Initializes the Representations Database (RepDatabase) class. Can be
        initialized as an empty database (if no Representation are provided).

        Attributes (after __init__):
            1. reps - list of Representations [list of Representations].
            2. size - tuple with the number of Representations (equal to
                len(reps)) [tuple].
        
        Input:
            1. reps - any number of Representation objects. For more information
                about them see help(Representation).
        
        Output:
            1. Updates the attributes.

        Signature:
            database = RepDatabase(rep1, rep2, rep3, ..., repN)
                                        OR
            database = RepDatabase()
        """
        self.reps = []
        for rep in reps:
            self.reps.append(rep)
        self.size = (len(self.reps))

    # -------------------------------------------------------------------------

    def __str_is_uuid4__(self, uuid_string):
        """
        Checks if the string provided 'uuid_string' is a valid uuid4 or not. The
        case is always ignored.

        Input:
            1. uuid_string - string representation of uuid including dashes
                ('-') [string].
    
        Output:
            1. boolean indicating if the string is a valid uuid4 or not.

        Signature:
            is_valid = string_is_valid_uuid4(uuid_string)
        """
        uuid_pattern = compile('^[a-f0-9]{8}-?[a-f0-9]{4}-?4[a-f0-9]{3}-?'
                                + '[89ab][a-f0-9]{3}-?[a-f0-9]{12}\Z',
                                IGNORECASE)
        match        = uuid_pattern.match(uuid_string)
        return bool(match)

    # -------------------------------------------------------------------------

    def __str_is_image_name__(self, image_name_string, ignore_case=False):
        """
        Checks if the string provided 'image_name_string' is a valid image name
        or not. A valid image name is assumed to be a word followed by a
        '.'extension, e.g: my_image_001.jpg.

        Input:
            1. image_name_string - image name [string].

            2. ignore_case - toggles if the case should be ignored or not
                (default=False) [boolean].
    
        Output:
            1. boolean indicating if the string is a valid image name or not.

        Signature:
            is_valid = string_is_valid_image_name(image_name_string)
        """
        # Creates the appropriate regular expression pattern depending if the
        # case should be ignored
        if ignore_case:
            img_name_pattern = compile(r'[\w-]+\.[\w]+$', IGNORECASE)
        else:
            img_name_pattern = compile(r'[\w-]+\.[\w]+$')
    
        # Tries to find a match. If a match is found then the string is valid.
        # Otherwise it is not.
        match = img_name_pattern.match(image_name_string)

        return bool(match)

    # -------------------------------------------------------------------------

    def __records2resp_model__(self, records, amt_detail='complete'):
        """
        Converts a list of records (Representations) into a list of summarized
        or complete response models. See help(RepsSummaryOutput) and/or
        help(RepsInfoOutput) respectively for more information. The summarized
        or complete model is toggled through 'amt_detail'.

        If 'amt_detail' is neither 'summary' nor 'complete', then a Value Error
        is raised.

        Inputs:
            1. records - list of records [list of Representations].

            2. amt_detail - toggles between summarized or complete response
                models. Options: 'summarized' or 'complete' (default='complete')
                [string].
    
        Output:
            - If amt_detail='summary':
                List of RepsSummaryOutput response model objects.

            - If amt_detail='complete':
                List of RepsInfoOutput response model objects.

        Signature:
            output_objs = database.__records2resp_model__(records,
                                                          amt_detail='complete')
        """
        # Initializes output object
        output_obj = []

        # Case 1: SUMMARY
        if   amt_detail.lower() == 'summary':
            if len(records) > 0:
                for rec in records:
                    output_obj.append(RepsSummaryOutput(unique_id=rec.unique_id,
                                                    image_name=rec.image_name,
                                                    group_no=rec.group_no,
                                                    name_tag=rec.name_tag,
                                                    region=rec.region))

        # Case 2: COMPLETE
        elif amt_detail.lower() == 'complete':
            if len(records) > 0:
                for rec in records:
                    output_obj.append(RepsInfoOutput(unique_id=rec.unique_id,
                        image_name=rec.image_name, group_no=rec.group_no,
                        name_tag=rec.name_tag, image_fp=rec.image_fp,
                        region=rec.region,
                        embeddings=[name for name in rec.embeddings.keys()]))

        # Case 3: [Exception] UNKNOWN AMOUNT OF DETAIL
        else:
            raise ValueError('Amout of detail should be '\
                           + 'either SUMMARY or COMPLETE.')

        return output_obj

    # -------------------------------------------------------------------------

    def search(self, terms, get_index: bool = False):
        """
        Searches records in the database with terms in 'terms'. A term can be a
        single object or list of:
            1. UUID object(s) [UUID]
            2. string(s) representation(s) of a VALID UUID object(s) [string(s)]
            3. image name(s) [string]
        
        Note: a VALID UUID string representation obeys the following (case
        insensitive) regular expression:
                    '^[a-f0-9]{8}-?[a-f0-9]{4}-?4[a-f0-9]{3}-?' + 
                    '[89ab][a-f0-9]{3}-?[a-f0-9]{12}\Z'

        If 'terms' is a list, each element can be one of the 3 objects described
        above (i.e. one can mix and match objects in the 'terms' list).

        This functions returns the records (Representations) of each term found.
        If a term is invalid or does not match any record in the database, it is
        ignored / skipped.

        Inputs:
            1. terms - UUID, string representation of a valid UUID or image
                name. Either a single object or list containing any number of
                the aformentioned objects. You can mix and match. [UUID / string
                or list of UUIDs / strings].

            2. get_index - toggles if the function should return just the
                indexes of the Representations in the database (True) or if it 
                should return the Representations themselves (default=False)
                [boolean].

        Output:
            If get_index=False:
                List of records (Representations) that were matches to each term
                in 'terms' (in order). A invalid or inexistent term is skipped.

            If get_index=True:
                List of indexes (integers) that correspond to record
                (Representation) matches to each term in 'terms' (in order). A
                invalid or inexistent term is skipped.

        Signature:
            indexes      = database.search(terms, get_index=True)
                                        OR
            matched_reps = database.search(terms, get_index=False)
        """
        # Ensures that 'terms' is a list
        if not isinstance(terms, list):
            terms = [terms]

        # Obtains all valid terms from the 'terms' list provided
        val_terms = []
        for term in terms:
            # Term is a UUID (assumes the uid is valid)
            if   type(term) == UUID:
                val_terms.append(term)

            # Term is a valid string representation of a UUID
            elif self.__str_is_uuid4__(term):
                val_terms.append(UUID(term))

            # Term is a valid image name
            elif self.__str_is_image_name__(term):
                val_terms.append(term)

            else:
                pass # do nothing - skip invalid terms

        # Obtains either all indexes or entries (depending on 'get_index')
        output = []
        for i, rep in enumerate(self.reps):
            # If the unique id or the image name matches 1 of the valid terms,
            # append either the index or entry
            if (rep.unique_id  in val_terms) or (rep.image_name in val_terms):
                if get_index:
                    output.append(i)

                else:
                    output.append(rep)

            # Otherwise, skip it (i.e. do nothing)
            else:
                pass # do nothing

        return output

    # -------------------------------------------------------------------------

    def search_by_tag(self, tag: str, get_index: bool = False,
                      ignore_case: bool = False):
        """
        Searches the database based on a name tag provided. This functions
        returns a list with all records (Representations) in which their name
        tag match the 'tag' provided.

        Inputs:
            1. tag - name tag [string].

            2. get_index - toggles if the function should return just the
                indexes of the Representations in the database (True) or if it 
                should return the Representations themselves (default=False)
                [boolean].

            3. ignore_case - toggles if the function should ignore the case of
                the 'tag' during search (default=False) [boolean].

        Output:
            If get_index=False:
                List of all records (Representations) that have a name tag that
                matches the 'tag' provided.

            If get_index=True:
                List of all indexes (integers) that correspond to each record
                (Representation) that have a name tag that matches the 'tag'
                provided.

        Signature:
            indexes      = database.search_by_tag(terms, get_index=True,
                                                  ignore_case=False)
                                            OR
            matched_reps = database.search_by_tag(terms, get_index=False,
                                           ignore_case=False)
        """
        # Obtains either all indexes or entries (depending on 'get_index')
        output = []
        for i, rep in enumerate(self.reps):
            # Case 1: IGNORE CASE
            if ignore_case:
                # Case 1.1: IGNORE CASE & (MATCH FOUND) & GET INDEX
                if   rep.name_tag.lower() == tag.lower() and     get_index:
                    output.append(i)

                # Case 1.2: IGNORE CASE & (MATCH FOUND) & RETURN RECORD
                elif rep.name_tag.lower() == tag.lower() and not get_index:
                    output.append(rep)

                # Case 1.3: IGNORE CASE & (MATCH NOT FOUND)
                else:
                    pass # do nothing

            # Case 2: EXACT CASE
            else:
                # Case 2.1: EXACT CASE & (MATCH FOUND) & GET INDEX
                if   rep.name_tag == tag and     get_index:
                    output.append(i)

                # Case 2.2: EXACT CASE & (MATCH FOUND) & RETURN RECORD
                elif rep.name_tag == tag and not get_index:
                    output.append(rep)

                # Case 2.3: EXACT CASE & (MATCH NOT FOUND)
                else:
                    pass # do nothing

        return output

    # -------------------------------------------------------------------------

    def add_records(self, *reps: Representation):
        """
        Adds one or more records (Representations) to the database. Also updates
        the size of the database.

        Input:
            1. *reps - any number of Representation objects [Representation].

        Output:
            None

        Signature:
            database.add_records(rep1, rep2, ..., repN)
        """
        # Loops through each record, adding it to the database
        for rep in reps:
            self.reps.append(rep)

        # Updates the database's size (length)
        self.size = (len(self.reps))

    # -------------------------------------------------------------------------

    def remove_records(self, terms):
        """
        Removes one or more records (Representations) from the database. These
        records are searched by the term (or terms) in 'terms'. A term can a
        single object or list of:
            1. UUID object(s) [UUID]
            2. string(s) representation(s) of a VALID UUID object(s) [string]
            3. image name(s) [string]
        
        Note: a VALID UUID string representation obeys the following (case
        insensitive) regular expression:
                    '^[a-f0-9]{8}-?[a-f0-9]{4}-?4[a-f0-9]{3}-?' + 
                    '[89ab][a-f0-9]{3}-?[a-f0-9]{12}\Z'

        If 'terms' is a list, each element can be one of the 3 objects described
        above (i.e. one can mix and match objects in the 'terms' list). If a
        term is invalid or does not match any record in the database, it is
        ignored / skipped.
        
        Finally, this function also updates the size of the database.

        Input:
            1. terms - UUID, string representation of a valid UUID or image
                name. Either a single object or list containing any number of
                the aformentioned objects. You can mix and match. [UUID / string
                or list of UUIDs / strings].

        Output:
            1. Tuple containing the number of records removed and the number of
                terms skipped (skipped terms were invalid or did not have any
                matching records).

        Signature:
            (removed, skipped) = database.remove_records(terms)
        """
        # Determines the indexes of the terms that have a match. Terms with no
        # match are skipped.
        idxs = self.search(terms, get_index=True)

        # Loops through each index in reverse order (to avoid mismatched indexes
        # as we are removing them), removing the corresponding record.
        for idx in reversed(idxs):
            self.reps.pop(idx)

        # Updates the database's size (length)
        self.size = (len(self.reps))

        # Calculates the number of records removed and the number of records
        # skipped.
        removed = len(idxs)
        skipped = len(terms) - removed

        return (removed, skipped)

    # -------------------------------------------------------------------------

    def update_record(self, term, unique_id=None, image_name: str = None,
            image_fp: str = None, group_no: int = None, name_tag: str = None,
            region: List[tuple] = None, embeddings: dict = None):
        """
        Updates a single record (Representation) in the database. This record is
        searched by the term in 'term'. In this case, a term is a:
            1. UUID object [UUID]
            2. string representation of a VALID UUID object [string]
            3. image name [string]
        
        Note: a VALID UUID string representation obeys the following (case
        insensitive) regular expression:
                    '^[a-f0-9]{8}-?[a-f0-9]{4}-?4[a-f0-9]{3}-?' + 
                    '[89ab][a-f0-9]{3}-?[a-f0-9]{12}\Z'

        If the term provided is invalid (or does not have any matching record),
        then nothing will be updated.
        
        All optional parameters are attributes of a record (Representation) that
        can be modified. Only attributes that will be modified should be passed
        as arguments to this function.

        Important note: this function does not automatically determine the
        image's full path from the image's name as it does not know the image's
        directory. If the image name attribute is modified, make sure to modify
        the image full path attribute with the appropriate path as well, or this
        might lead to other errors!

        Input:
            1. term - UUID, string representation of a valid UUID or image
                name [UUID / string].

            2. unique_id - record's (Representation's) unique id [UUID].

            3. image_name - record's (Representation's) image name [string].
            
            4. image_fp - record's (Representation's) image full path [string].
            
            5. group_no - record's (Representation's) group number [integer].
            
            6. name_tag - record's (Representation's) name tag [string].
            
            7. region - record's (Representation's) region [list of 4 integers].
            
            8. embeddings - record's (Representation's) embeddings [dictionary].
        
        Output:
            1. Returns the updated record (Representation).

        Signature:
            updated_record = database.update_record(term, unique_id, image_name,
                                image_fp, group_no, name_tag, region,
                                embeddings)
        """
        # Finds the index for the specific record
        idx = self.search(term, get_index=True)
        idx = idx[0]

        # Updates the record's unique id if a new one was provided
        if unique_id  is not None:
            if   type(unique_id) == UUID:
                self.reps[idx].unique_id  = unique_id
            elif type(unique_id) == str:
                self.reps[idx].unique_id  = UUID(unique_id)
        
        # Updates the record's image name if a new one was provided
        if image_name is not None:
            self.reps[idx].image_name = image_name

        # Updates the record's image full path if a new one was provided
        if image_fp   is not None:
            self.reps[idx].image_fp   = image_fp

        # Updates the record's group number if a new one was provided
        if group_no   is not None:
            self.reps[idx].group_no   = group_no

        # Updates the record's name tag if a new one was provided
        if name_tag   is not None:
            self.reps[idx].name_tag   = name_tag

        # Updates the record's region if a new one was provided
        if region     is not None:
            self.reps[idx].region     = region

        # Updates the record's embeddings if a new one was provided
        if embeddings is not None:
            self.reps[idx].embeddings = embeddings

        return self.reps[idx]

    # -------------------------------------------------------------------------

    def clear(self):
        """
        Clears the database (making it empty). Also updates the database's size
        to zero.

        Input:
            None

        Output:
            None

        Signature:
            database.clear()
        """
        # Clears the database and sets its size to zero
        self.reps = []
        self.size = (0)

    # -------------------------------------------------------------------------

    def rename_records_by_tag(self, old_tag: str, new_tag: str,
                              ignore_case: bool = False):
        """
        Renames all records (Representations) that have a name tag which matches
        'old_tag', updating their name tag to 'new_tag'.

        Inputs:
            1. old_tag - name tag that records should have [string].

            2. new_tag - new name tag that records will be updated with
                [string].

            3. ignore_case - toggles if the function should ignore the case of
                the 'old_tag' during search (default=False) [boolean].

        Output:
            1. Returns all records (Representations) that had their name tag
                updated.
        
        Signature:
            updated_reps = database.rename_records_by_tag(old_tag, new_tag,
                                                          ignore_case)
        """
        # Finds the indexes of records that match the 'old_tag'
        idxs = self.search_by_tag(old_tag, get_index=True,
                                  ignore_case=ignore_case)

        # Loops through each record, editing its name tag
        output = []
        for idx in idxs:
            rep          = self.reps[idx]
            rep.name_tag = new_tag
            output.append(rep)

        return output

    # -------------------------------------------------------------------------

    def remove_from_group(self, terms):
        """
        Removes all records that match a term in 'terms', effectively setting
        their group number to -1 (i.e. no group / "groupless"). A term can be a
        single object or list of:
            1. UUID object(s) [UUID]
            2. string(s) representation(s) of a VALID UUID object(s) [string(s)]
            3. image name(s) [string]
        
        Note: a VALID UUID string representation obeys the following (case
        insensitive) regular expression:
                    '^[a-f0-9]{8}-?[a-f0-9]{4}-?4[a-f0-9]{3}-?' + 
                    '[89ab][a-f0-9]{3}-?[a-f0-9]{12}\Z'

        If 'terms' is a list, each element can be one of the 3 objects described
        above (i.e. one can mix and match objects in the 'terms' list). If a
        term is invalid or does not match any record in the database, it is
        ignored / skipped.

        Input:
            1. terms - UUID, string representation of a valid UUID or image
                name. Either a single object or list containing any number of
                the aformentioned objects. You can mix and match. [UUID / string
                or list of UUIDs / strings].

        Output:
            1. Tuple containing the number of records that had their group
                number removed and the number of terms skipped (skipped terms
                were invalid or did not have any matching records).

        Signature:
            (removed, skipped) = database.remove_from_group(terms)
        """
        # Determines the indexes of the terms that have a match. Terms with no
        # match are skipped.
        idxs = self.search(terms, get_index=True)

        # Loops through each index, setting each group number to -1 (i.e.
        # "groupless" / no group).
        for idx in idxs:
            self.reps[idx].group_no = -1

        # Calculates the number of records removed and the number of records
        # skipped.
        removed = len(idxs)
        skipped = len(terms) - removed

        return (removed, skipped)

    # -------------------------------------------------------------------------

    def edit_tag_by_group_no(self, target_group_no: int, new_name_tag: str):
        """
        Updates the name tag of all records (Representations) belonging to the
        specified group number 'target_group_no' with the new name tag
        'new_name_tag'.

        Inputs:
            1. target_group_no - target / desired group number [integer].

            2. new_name_tag - desired new name tag [string].

        Output:
            1. Returns the number of records (Representations) that had their
                name tags modified.

        Signature:
            modified = database.edit_tag_by_group_no(target_group_no,
                                                     new_name_tag)
        """
        # Initializes modified counter
        modified = 0

        # Gets the records in the database which correspond to the desired
        # group number
        if len(self.reps) == 0:   # no records
            return modified

        elif len(self.reps) >= 1: # one or many records
            for i in range(self.size):
                if target_group_no == self.reps[i].group_no:
                    self.reps[i].name_tag = new_name_tag
                    modified             += 1
                else:
                    pass # do nothing

        else: # this should never happen
            raise AssertionError('Representation database can '
                                +'not have a negative size!')

        return modified

    # -------------------------------------------------------------------------

    def sort_database(self, atr: str, reverse: bool = False):
        """
        Sorts the database based on the record's (Representation's) attribute
        'atr' specified. The database CANNOT be sorted by the 'region' and
        'embeddings' attributes. Attempting to sort them by these attributes, or
        providing an attribute that does not exist, will result in an Attribute
        Error.

        The database CAN be sorted using any of the following (record)
        attributes: unique_id, image_name, image_fp, group_no or name_tag.

        Note: the database is sorted in place.

        Inputs:
            1. atr - attribute name [string].

            2. reverse - sorts the database in descending order (True) or in
                ascending order (default=False) [boolean].

        Output:
            None

        Signature:
            database.sort_database(atr, reverse=False)

        """
        # Sorts the database according to the record's (Representation's)
        # attribute specified. If the attribute does not exist, is 'region' or
        # 'embeddings', then a Attribute Error is raised.
        if   atr.lower() == 'unique_id':
            self.reps.sort(key=lambda x: x.unique_id, reverse=reverse)
        elif atr.lower() == 'image_name':
            self.reps.sort(key=lambda x: x.image_name, reverse=reverse)
        elif atr.lower() == 'image_fp':
            self.reps.sort(key=lambda x: x.image_fp, reverse=reverse)
        elif atr.lower() == 'group_no':
            self.reps.sort(key=lambda x: x.group_no, reverse=reverse)
        elif atr.lower() == 'name_tag':
            self.reps.sort(key=lambda x: x.name_tag, reverse=reverse)
        elif atr.lower() in ['region', 'embeddings']:
            raise AttributeError("Can not sort database based on 'region' "
                               + "or 'embeddings' attributes")
        else:
            raise AttributeError()
        
    # -------------------------------------------------------------------------

    def get_attribute(self, atr: str, suppress_error: bool = True):
        """
        Gets the specified attribute 'atr' of all records (Representations) in
        the database. If 'suppress_error' is True, then instead of errors, this
        function returns empty lists. Otherwise, the function will raise an
        Attribute Error if the attribute requested does not exist.

        Inputs:
            1. atr - desired attribute [string].

            2. suppress_error - toggles if the function should return empty
                lists instead of errors (True) or not (default=True) [boolean].

        Output:
            1. List containing the desired output of each record
                (Representation) in the database. CHANGE THIS!

        Signature:
            attributes = database.get_attribute(atr, suppress_error=True)
        """
        # Initializes the output attributes object
        output_ats = []

        # Obtains all attributes available in a Representation (an entry)
        all_attributes = list(self.reps[0].__dict__.keys())

        if len(self.reps) == 0:
            # Returns an empty list if the database has no entries
            pass # do nothing
        
        elif len(self.reps) > 0 and atr in all_attributes:
            # Loops through all entries, obtaining the attribute if the
            # database has at least 1 entry and the attribute requested exists
            for rep in self.reps:
                if   atr == 'group_no':
                    output_ats.append(int(rep.__dict__[atr]))
                elif atr == 'region':
                    output_ats.append([int(item) for item in rep.__dict__[atr]])
                else:
                    output_ats.append(rep.__dict__[atr])

        elif suppress_error:
            # If suppress error is True and:
            #   a. database has a negative length (should never happen)
            #   b. attribute requested does not exist / is not valid
            # Returns an empty list
            pass # do nothing
        
        else:
            # Otherwise, checks if the database has a negative length (should
            # never happen) and if that is False, then raises a attribute error
            # as the attribute requested does not exist (and
            # suppress_error=False)
            assert len(self.reps) > 0
            raise AttributeError('Attribute does not exist!')

        return output_ats
    
    # -------------------------------------------------------------------------

    def view_database(self, detail: str = 'complete'):
        """
        Prints information about each record (Representation) in the database.
        This is useful to "visualize" the database. If detail='complete' then
        all the information of each record is printed. If detail='summary' then
        only a summarized information of each record is printed. Otherwise, an
        Assertion Error is raised (as detail has to be either 'complete' or
        'summary').

        Input:
            1. detail - either 'complete' (for all information) or 'summary'
                (for summarized information) (default='complete') [string].

        Output:
            None

        Signature:
            database.view_database(detail='complete')
        """
        # Case 1: SUMMARY
        if   detail == 'summary':
            if len(self.reps) > 0:
                for rep in self.reps:
                    rep.show_summary()
                    print('\n', '-'*75, '\n')

        # Case 2: STRUCTURE & COMPLETE
        elif detail == 'complete':
            if len(self.reps) > 0:
                for rep in self.reps:
                    rep.show_info()
                    print('\n', '-'*75, '\n')

        # Case 3: [Exception] STRUCTURE & ???
        else:
            raise AssertionError("Amount of detail should be "\
                               + "either 'summary' or 'complete'.")

    # -------------------------------------------------------------------------

    def view_by_group_no(self, target_group_no: int, print_info: bool = False):
        """
        Returns all records (Representations) belonging to the desired group
        'target_group_no'. Also prints all the information related to each
        record found if print_info=True.

        Input:
            1. target_group_no - target / desired group number [integer].

            2. print_info - toggles if all the information relating to each
                found record (Representation) should also be printed (True) or
                not (default=False) [boolean].

        Output:
            1. List of all records (Representations) belonging to the specified
                group number.

        Signature:
            reps_found = database.view_by_group_no(target_group_no,
                                                   print_info=False)
        """
        # Initialize output object
        reps_found = []

        # Gets the records in the database which correspond to the desired
        # group number
        if len(self.reps) == 0:   # no records
            return reps_found

        elif len(self.reps) >= 1: # one or many records
            for rep in self.reps:
                if target_group_no == rep.group_no:
                    reps_found.append(rep)

                    # Prints the record's information if 'print_info' is True
                    if print_info:
                        rep.show_info()
                    else:
                        pass # do nothing
                else:
                    pass # do nothing

        else: # this should never happen
            raise AssertionError('Representation database can '
                                +'not have a negative size!')

        return reps_found

<<<<<<< HEAD

# ------------------------------------------------------------------------------
# SQLAlchemy tables definition
=======
# ______________________________________________________________________________
#                         SQLALCHEMY TABLES DEFINITIONS
>>>>>>> 277888f4
# ------------------------------------------------------------------------------

Base = declarative_base()

<<<<<<< HEAD

=======
>>>>>>> 277888f4
class Person(Base):
    """
    Person data structure

    Fields:
        person_id
        name
        note
    """
<<<<<<< HEAD

    __tablename__ = 'person'

    id = Column(Integer, primary_key=True)
    name = Column(String)
    note = Column(String)

    reps = relationship("FaceRep",
                        back_populates="person",
                        cascade="all, delete, delete-orphan",  # important for deleting children
                        )
    # standard repr for the class
    def __repr__(self):
      return "(id=%s) - %s\n%s" % (self.id, self.name, self.note)


class FaceRep(Base):
    """
        Initializes the object with appropriate attributes
    """

    __tablename__ = 'representation'

    id = Column(Integer, primary_key=True)
    person_id       = Column(Integer, ForeignKey('person.id'))
    image_name_orig = Column(String(100))
    image_name      = Column(String(100))
    image_fp_orig   = Column(String(255))
    image_fp        = Column(String(255))
    group_no        = Column(Integer)
    region          = Column(PickleType)
    embeddings      = Column(PickleType)

    person = relationship("Person", back_populates="reps")

    # standard repr for the class
    def __repr__(self):
        return "(id=%s)\nimage name: %s\nimage path: %s\ngroup: %s" % (self.id, self.image_name, self.image_fp, self.group_no)
=======
    # Table name
    __tablename__ = 'person'

    # Object attributes (as database columns)
    id   = Column(Integer, primary_key=True)
    name = Column(String)
    note = Column(String)

    # Establishes connection to associated Face Representations
    reps = relationship("FaceRep", back_populates="person",
                        cascade="all, delete, delete-orphan") # important for deleting children
    
    # Standard repr for the class
    def __repr__(self):
        return "(id=%s) - %s\n%s" % (self.id, self.name, self.note)

class FaceRep(Base):
    """
    Initializes the object with appropriate attributes
    """
    # Table name
    __tablename__ = 'representation'

    # Object attributes (as database columns)
    id              = Column(Integer, primary_key=True)
    person_id       = Column(Integer, ForeignKey('person.id'), default=None)
    image_name_orig = Column(String, nullable=False)
    image_name      = Column(String, default=None) # because we are not using for now
    image_fp_orig   = Column(String, nullable=False)
    image_fp        = Column(String, default=None) # because we are not using for now
    group_no        = Column(Integer, nullable=False)
    region          = Column(PickleType, nullable=False)
    embeddings      = Column(PickleType, nullable=False)

    # Establishes connection to associated Person
    person = relationship("Person", back_populates="reps")

    # Standard repr for the class
    def __repr__(self):
        return "(id=%s)\nimage name: %s\nimage path: %s\ngroup: %s" % (self.id,
                    self.image_name, self.image_fp, self.group_no)
>>>>>>> 277888f4
<|MERGE_RESOLUTION|>--- conflicted
+++ resolved
@@ -11,10 +11,6 @@
 from sqlalchemy                 import Table, Column, String, Integer,\
                                         PickleType, ForeignKey
 from sqlalchemy.orm             import relationship
-from sqlalchemy.ext.declarative import declarative_base
-
-from sqlalchemy import Table, Column, String, Integer, PickleType, ForeignKey
-from sqlalchemy.orm import relationship
 from sqlalchemy.ext.declarative import declarative_base
 
 # IMPLEMENTATION NOTE:
@@ -1210,22 +1206,12 @@
 
         return reps_found
 
-<<<<<<< HEAD
-
-# ------------------------------------------------------------------------------
-# SQLAlchemy tables definition
-=======
 # ______________________________________________________________________________
 #                         SQLALCHEMY TABLES DEFINITIONS
->>>>>>> 277888f4
 # ------------------------------------------------------------------------------
 
 Base = declarative_base()
 
-<<<<<<< HEAD
-
-=======
->>>>>>> 277888f4
 class Person(Base):
     """
     Person data structure
@@ -1235,46 +1221,6 @@
         name
         note
     """
-<<<<<<< HEAD
-
-    __tablename__ = 'person'
-
-    id = Column(Integer, primary_key=True)
-    name = Column(String)
-    note = Column(String)
-
-    reps = relationship("FaceRep",
-                        back_populates="person",
-                        cascade="all, delete, delete-orphan",  # important for deleting children
-                        )
-    # standard repr for the class
-    def __repr__(self):
-      return "(id=%s) - %s\n%s" % (self.id, self.name, self.note)
-
-
-class FaceRep(Base):
-    """
-        Initializes the object with appropriate attributes
-    """
-
-    __tablename__ = 'representation'
-
-    id = Column(Integer, primary_key=True)
-    person_id       = Column(Integer, ForeignKey('person.id'))
-    image_name_orig = Column(String(100))
-    image_name      = Column(String(100))
-    image_fp_orig   = Column(String(255))
-    image_fp        = Column(String(255))
-    group_no        = Column(Integer)
-    region          = Column(PickleType)
-    embeddings      = Column(PickleType)
-
-    person = relationship("Person", back_populates="reps")
-
-    # standard repr for the class
-    def __repr__(self):
-        return "(id=%s)\nimage name: %s\nimage path: %s\ngroup: %s" % (self.id, self.image_name, self.image_fp, self.group_no)
-=======
     # Table name
     __tablename__ = 'person'
 
@@ -1315,5 +1261,4 @@
     # Standard repr for the class
     def __repr__(self):
         return "(id=%s)\nimage name: %s\nimage path: %s\ngroup: %s" % (self.id,
-                    self.image_name, self.image_fp, self.group_no)
->>>>>>> 277888f4
+                    self.image_name, self.image_fp, self.group_no)