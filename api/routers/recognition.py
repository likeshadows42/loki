# ==============================================================================
#                              RECOGNITION API METHODS
# ==============================================================================
import os
import cv2
import pickle

os.environ['TF_CPP_MIN_LOG_LEVEL'] = '3'

import numpy                 as np
import api.global_variables  as glb

from uuid                    import uuid4
from typing                  import List, Optional
from fastapi                 import APIRouter, UploadFile, Depends, Query
from IFR.api                 import init_load_verifiers, init_load_detectors,\
                               get_embeddings_as_array, process_image_zip_file,\
                               database_is_empty, get_matches_from_similarity,\
                               all_tables_exist, process_faces_from_dir,\
                               load_database, facerep_set_groupno_done,\
                               start_session, people_clean_without_repps
from IFR.classes             import *
from IFR.functions           import ensure_dirs_exist, calc_embeddings,\
                                    calc_similarity, do_face_detection,\
                                    discard_small_regions
from fastapi.responses       import Response

from matplotlib                      import image          as mpimg
from deepface.DeepFace               import build_model    as build_verifier
from deepface.detectors.FaceDetector import build_model    as build_detector

from sqlalchemy import select, update, insert

glb_data_dir = glb.DATA_DIR
glb_img_dir  = glb.IMG_DIR
glb_rdb_dir  = glb.RDB_DIR

# ______________________________________________________________________________
#                             ROUTER INITIALIZATION
# ------------------------------------------------------------------------------

fr_router = APIRouter()

# ______________________________________________________________________________
#                                  API METHODS
# ------------------------------------------------------------------------------

@fr_router.post("/debug/inspect_globals")
async def inspect_globals(print2console: bool = Query(True, description="Toggles if global variables should be printed to the server's console [boolean]")):
    
    # Obtains all current directory paths
    directories = [glb.API_DIR    , glb.DATA_DIR   , glb.IMG_DIR, glb.RDB_DIR,
                   glb.SVD_MDL_DIR, glb.SVD_VRF_DIR, glb.SVD_DTC_DIR]

    # Prints the path variables along with their names
    if print2console:
        dir_names = ['API root dir', 'Data dir', 'Image dir',
                     'Rep. database dir', 'Saved models dir',
                     'Saved face verifiers dir', 'Saved face detectors dir']

        print("  > Paths:")
        for dir, name in zip(directories, dir_names):
            print(name.ljust(24) + ':', dir)
        print('')
        
    # Prints all face detectors, indicating if they have been loaded (or build
    # from scratch) successfully
    if print2console:
        print("  > All face detectors:")
        for i, name in enumerate(glb.detector_names):
            if name == '':
                continue
            print(f'{i+1}'.ljust(2) + ':', name, end=' ')

            try:
                glb.models[name]
                print('[loaded]')
            except:
                print('[not loaded]')
        print('')

    # Prints all face verifiers, indicating if they have been loaded (or build
    # from scratch) successfully
    if print2console:
        print("  > All face verifiers:")
        for i, name in enumerate(glb.verifier_names):
            if name == '':
                continue
            print(f'{i+1}'.ljust(2) + ':', name, end=' ')

            try:
                glb.models[name]
                print('[loaded]')
            except:
                print('[not loaded]')
        print('')

    # Prints all other global variables
    if print2console:
        print("  > Other variables:")
        print("Models".ljust(21)                + ':', glb.models)
        print("Rep. database".ljust(21)         + ':', glb.rep_db)
        print("Database changed".ljust(21)      + ':', glb.db_changed)
        print("SQLite database:".ljust(21)      + ':', glb.SQLITE_DB)
        print("SQLite database path:".ljust(21) + ':', glb.SQLITE_DB_FP)
        print("SQL alchemy engine:".ljust(21)   + ':', glb.sqla_engine)

    return {'dirs':directories, 'dir_names':dir_names,
            'detector_names':glb.detector_names,
            'verifier_names':glb.verifier_names,
            'model_names':list(glb.models.keys()), 'rep_db':glb.rep_db,
            'db_changed':glb.db_changed, 'sqlite_db_name':glb.SQLITE_DB,
            'sqlite_db_fp':glb.SQLITE_DB_FP, 'sqla_engine':glb.sqla_engine}

# ------------------------------------------------------------------------------

@fr_router.post("/debug/reset_server")
async def reset_server():
    """
    API endpoint: reset_server()

    Allows the user to restart the server without manually requiring to shut it
    down and start it up.

    Output:\n
        JSON-encoded dictionary with the following attributes:
            1. message: message stating the server has been restarted (string)
    """
    print('\n!!!!!!!!!!!!!!!! RESTARTING THE SERVER !!!!!!!!!!!!!!!!')
    print('\n ======== Starting initialization process ======== \n')

    # Directories & paths initialization
    print('  -> Resetting global variables:')
    glb.API_DIR = os.path.join(os.path.dirname(os.path.realpath("__file__")),
                               'api')
    print('[PATH]'.ljust(12), 'API_DIR'.ljust(12),
         f': reset! ({glb.API_DIR})')
    
    glb.DATA_DIR     = os.path.join(glb.API_DIR    , 'data')
    print('[PATH]'.ljust(12), 'DATA_DIR'.ljust(12),
         f': reset! ({glb.DATA_DIR})')
    
    glb.IMG_DIR      = os.path.join(glb.DATA_DIR  , 'img')
    print('[PATH]'.ljust(12), 'IMG_DIR'.ljust(12),
         f': reset! ({glb.IMG_DIR})')
    
    glb.RDB_DIR      = os.path.join(glb.DATA_DIR  , 'database')
    print('[PATH]'.ljust(12), 'RDB_DIR'.ljust(12),
         f': reset! ({glb.RDB_DIR})')
    
    glb.SVD_MDL_DIR  = os.path.join(glb.API_DIR       , 'saved_models')
    print('[PATH]'.ljust(12), 'SVD_MDL_DIR'.ljust(12),
         f': reset! ({glb.SVD_MDL_DIR})')
    
    glb.SVD_VRF_DIR  = os.path.join(glb.SVD_MDL_DIR   , 'verifiers')
    print('[PATH]'.ljust(12), 'SVD_VRF_DIR'.ljust(12),
         f': reset! ({glb.SVD_VRF_DIR})')

    glb.SVD_DTC_DIR  = os.path.join(glb.SVD_MDL_DIR   , 'detectors')
    print('[PATH]'.ljust(12), 'SVD_VRF_DIR'.ljust(12),
         f': reset! ({glb.SVD_DTC_DIR})')
    print('')

    glb.models       = {}
    print('[MODELS]'.ljust(12), 'models'.ljust(12),
         f': reset! ({glb.models})')
    print('')

    glb.SQLITE_DB    = 'loki.sqlite'
    print('[SQLALCH]'.ljust(12), 'SQLITE_DB'.ljust(12),
         f': reset! ({glb.SQLITE_DB})')

    glb.SQLITE_DB_FP = os.path.join('api/data/database', glb.SQLITE_DB)
    print('[SQLALCH]'.ljust(12), 'SQLITE_DB_FP'.ljust(12),
         f': reset! ({glb.SQLITE_DB_FP})')

    glb.sqla_engine  = None
    print('[SQLALCH]'.ljust(12), 'sqla_engine'.ljust(12),
         f': reset! ({glb.sqla_engine})')

    glb.sqla_session = None
    print('[SQLALCH]'.ljust(12), 'sqla_session'.ljust(12),
         f': reset! ({glb.sqla_session})')
    print('')

    # Directories & paths initialization
    print('  -> Directory creation:')
    directory_list = [glb.API_DIR, glb.DATA_DIR, glb.IMG_DIR, glb.RDB_DIR,
                      glb.SVD_MDL_DIR, glb.SVD_VRF_DIR, glb.SVD_DTC_DIR]
    ensure_dirs_exist(directory_list, verbose=True)
    print('')

    # Tries to load a database if it exists. If not, create a new one.
    print('  -> Loading / creating database:', end='')
    glb.sqla_engine = load_database(glb.SQLITE_DB_FP)
    print('success!\n')

    # Loads (or creates) the session. Also commits once to create table
    # definitions if required.
    print('  -> Loading / creating session:', end='')
    glb.sqla_session = start_session(glb.sqla_engine)
    glb.sqla_session.commit()                   # create table definitions
    print('success!\n')
    
    # Loads (or creates) all face verifiers
    print('  -> Loading / creating face verifiers:')
    glb.models = init_load_verifiers(glb.verifier_names, glb.SVD_VRF_DIR)
    print('')

    # Loads (or creates) all face detectors
    print('  -> Loading / creating face detectors:')
    glb.models = init_load_detectors(glb.detector_names, glb.SVD_VRF_DIR,
                                     models=glb.models)
    print('\n -------- End of initialization process -------- \n')

    return {"message": "Server has been restarted"}

# ------------------------------------------------------------------------------

@fr_router.post("/utility/edit_default_directories")
async def edit_default_directories(img_dir: str = Query(glb.IMG_DIR, description="Full path to image directory (string)"),
                                   rdb_dir: str = Query(glb.RDB_DIR, description="Full path to Representation database directory (string)")):
    """
    API endpoint: edit_default_directories()

    Allows the user to edit the image and Representation database directories.
    These are determined automatically on server startup. These edit will NOT be
    persistent across server restarts.

    Parameters:
    - img_dir: full path to image directory (string)

    - rdb_dir: full path to Representation database directory (string)

    Output:\n
        JSON-encoded dictionary with the following key/value pairs is returned:
            1. status: boolean flag indicating if something went wrong
                       (status=True) or if everything went ok (status=False)
            2. message: informative message stating if the function executed
                        without errors or if there were errors
    """
    # Intitializes output message & status flag
    output_msg = ''
    status     = False
    
    # Sets the IMG_DIR path to the one provided IF it is a valid directory
    if os.path.isdir(img_dir):
        glb.IMG_DIR = img_dir
        output_msg += f'IMG_DIR set to {img_dir}\n'
    else:
        output_msg += f'Path provided is not a valid directory ({img_dir})\n'
        status      = True

    # Sets the RDB_DIR path to the one provided IF it is a valid directory
    if os.path.isdir(rdb_dir):
        glb.RDB_DIR = rdb_dir
        output_msg += f'RDB_DIR set to {rdb_dir}\n'
    else:
        output_msg += f'Path provided is not a valid directory ({rdb_dir})\n'
        status      = True

    return {'status':status, 'message':output_msg}

# ------------------------------------------------------------------------------

@fr_router.post("/utility/view_tables")
async def view_tables(
    table_name : AvailableTables = Query(AvailableTables.FACEREP, description="Name of desired table (string)")):
    """
    API endpoint: view_tables()

    Returns all information corresponding to the selected table. The table must
    exist in the database, otherwise an assertion error is raised.

    Parameter:
    - table_name : name of the desired table [string].

    Output:\n
        List of JSON-encoded structures containing all of the attributes of each
        record in the selected table.
    """
    # Initialize output object
    output_obj = []

    # Prints the appropriate information if the selected table is
    # 'representation'
    if   table_name.lower() == AvailableTables.FACEREP:
        query = glb.sqla_session.query(FaceRep)
        for rep  in query.all():
            output_obj.append(FaceRepOutput(
                id              = rep.id,
                person_id       = rep.person_id,
                image_name_orig = rep.image_name_orig,
                image_fp_orig   = rep.image_fp_orig,
                group_no        = rep.group_no,
                region          = rep.region,
                embeddings      = [name for name in rep.embeddings.keys()]
            ))

    # Prints the appropriate information if the selected table is 'person'
    elif table_name.lower() == AvailableTables.PERSON:
        query = glb.sqla_session.query(Person)
        for prsn in query.all():
            output_obj.append(PersonTableOutput(
                id       = prsn.id,
                name     = prsn.name,
                group_no = prsn.group_no,
                note     = prsn.note
            ))

    # Prints the appropriate information if the selected table is 'proc_files'
    elif table_name.lower() == AvailableTables.PROCFILES:
        query = glb.sqla_session.query(ProcessedFiles)
        for fprc in query.all():
            output_obj.append(ProcessedFilesOutput(
                id       = fprc.id,
                filename = fprc.filename,
                filepath = fprc.filepath,
                filesize = fprc.filesize
            ))

    # Raises an assertion error because the selected table does not exist in the
    # database
    else:
        raise AssertionError("Table name should be either 'person', "
                           + "'representation' or 'proc_files'!")

    return output_obj

# ------------------------------------------------------------------------------

@fr_router.post("/database/clear")
async def database_clear_api():
    """
    API endpoint: clear_database()

    Clears the database. This is equivalent to setting the database to an empty
    one.

    Parameters:
    - None

    Output:\n
        JSON-encoded dictionary with the following attributes:
            1. message: message stating the database has been cleard [string]
    """
    # Remove SQlite file and recreate again
    os.remove(glb.SQLITE_DB_FP)
    glb.sqla_engine  = load_database(glb.SQLITE_DB_FP)
    glb.sqla_session = start_session(glb.sqla_engine)
    glb.sqla_session.commit()

    return {"message": "Database has been cleared."}

# ------------------------------------------------------------------------------

# @fr_router.post("/utility/search_database/", response_model=List[RepsInfoOutput])
# async def search_database(search_terms: List[str] = Query(None, description="Name tag to be searched (string)")):
#     """
#     API endpoint: search_database()

#     Allows the user to search records in the database using terms of the 'terms'
#     list. The 'terms' list can be composed of:
#         1. string(s) representation(s) of a valid unique identifiers (string(s))
#         2. image name(s) (string(s))
        
#     Note: a valid unique identifier string representation obeys the following
#     (case insensitive) regular expression:
#                     '^[a-f0-9]{8}-?[a-f0-9]{4}-?4[a-f0-9]{3}-?' + 
#                     '[89ab][a-f0-9]{3}-?[a-f0-9]{12}\Z'

#     Each element of the 'terms' list can be one of the two string types
#     described above (i.e. one can mix and match string types in the 'terms'
#     list).

#     This endpoint returns the records (Representations) of each term found.
#     If a term is invalid or does not match any record in the database, it is
#     ignored / skipped.

#     Parameters:
#     - search_terms : list of string representation of a valid unique identifiers
#                         or image name  (list of strings)

#     Output:\n
#         JSON-encoded Representation structure with the following attributes:
#             1. unique_id : unique identifier [UUID]
#             2. image_name: image name [string]
#             3. group_no  : group number [integer]
#             4. name_tag  : name tag [string]
#             5. image_fp  : image full path [string]
#             6. region    : the region is a 4 element list [list of integers]
#             7. embedding : list of face verifier names for which this
#                             Representation has embeddings for [list of strings]
#     """
#     # Searches for the matching records, then converts them to the appropriate
#     # output response model
#     found_records = glb.rep_db.search(search_terms, get_index=False)
#     output_objs   = glb.rep_db.__records2resp_model__(found_records)

#     return output_objs

# ------------------------------------------------------------------------------

# @fr_router.post("/utility/search_database_by_tag/", response_model=List[RepsInfoOutput])
# async def search_database_by_tag(search_tag : str  = Query(None, description="Name tag to be searched (string)"),
#                                  ignore_case: bool = Query(False, description="Toggle between case sensitive and case insensitive search (boolean)")):
#     """
#     API endpoint: search_database_by_tag()

#     Allows the user to search the database using a name tag. Returns all
#     database entries containing the name tag provided. This search can be either
#     case sensitive or case insensitive based on the value of 'ignore_case'.

#     Parameters:
#     - target_tag : name tag to be searched (string)

#     - ignore_case: toggle between case sensitive and case insensitive search
#                     (boolean)

#     Output:\n
#         JSON-encoded Representation structure with the following attributes:
#             1. unique_id : unique identifier [UUID]
#             2. image_name: image name [string]
#             3. group_no  : group number [integer]
#             4. name_tag  : name tag [string]
#             5. image_fp  : image full path [string]
#             6. region    : the region is a 4 element list [list of integers]
#             7. embedding : list of face verifier names for which this
#                             Representation has embeddings for [list of strings]
#     """
#     # Searches for the matching records, then converts them to the appropriate
#     # output response model
#     found_records = glb.rep_db.search_by_tag(search_tag,
#                                     ignore_case=ignore_case, get_index=False)
#     output_objs   = glb.rep_db.__records2resp_model__(found_records)

#     return output_objs

# ------------------------------------------------------------------------------

# @fr_router.post("/utility/get_attribute_from_database")
# async def get_attribute_from_database(
#     atr           : AvailableRepProperties = Query(default_property, description="Representations' attribute (string)"),
#     verifier_name : str                    = Query(default_verifier, description="Face verifier name (string)"),
#     do_sort       : bool                   = Query(False           , description="Flag to perform sorting of the results (boolean)"),
#     suppress_error: bool                   = Query(True            , description="Flag to suppress error, returning an empty list instead of raising an exception (boolean")):
#     """
#     API endpoint: get_attribute_from_database()

#     Gets a specific attribute from all Representations in the database.
    
#     The embeddings attribute (atr='embeddings') is a special case and works
#     differently: what is returned depends on the the 'verifier_name' parameter.
#     If a specific face verifier is chosen, then the embeddings for that verifier
#     are returned as a list (of lists), and sorting is ignored regardless of
#     'do_sort'.

#     Alternatively, the string 'names' can be passed as a 'verifier_name'. In
#     this case, only the names of ALL embeddings available to each Representation
#     are returned (also as a list of lists).
    
#     For example, consider a database with 2 Representations with the following
#     available embeddings:
#         Representation 1: ArcFace, OpenFace, FaceNet 
#         Representation 2: ArcFace, VGG-Face

#     The output of atr='embeddings' and verifier_name='names' would be:
#         output = [[ArcFace, OpenFace, FaceNet], [ArcFace, VGG-Face]]

#     Parameters:
#     - propty        : Representations' property (string).

#     - verifier_name : face verifier name (case sensitive) OR 'names'
#                         (string, default: <default_verifier>).

#     - do_sort       : flag to perform sorting of the results
#                         (boolean, default: False).

#     - suppress_error: flag to suppress error, returning an empty list instead
#                         of raising an exception (boolean, default: True).

#     Output:\n
#         JSON-encoded list containing the chosen property from each
#         Representation. The list is sorted if 'do_sort' is set to True. The list
#         will be empty if the Representation database has a length of zero or if
#         'suppress_error' is True and a non-existant property 'param' is chosen.
#     """
#     # Initializes the skip_sort flag (this is only used when the vector
#     # embeddings are returned as it does not make any sense to sort them)
#     skip_sort = False

#     # Gets the desired attribute of each Representation in the database,
#     # supressing errors if suppress_error is True
#     attributes = glb.rep_db.get_attribute(atr, suppress_error=suppress_error)

#     # If the 'embeddings' property is selected, processes it based on whether
#     # the user wants a specific embedding or the embedding names
#     if atr == 'embeddings':
#         # If the user wants the embedding names
#         if verifier_name == 'names':
#             all_names = []
#             for cur_atrbs in attributes:
#                 all_names.append([name for name in cur_atrbs.keys()])
#             attributes = all_names
        
#         # Otherwise, the user wants a specific embedding from the face verifier
#         # 'verifier_name'
#         else:
#             outputs = []
#             for cur_atrbs in attributes:
#                 try:
#                     outputs.append([embd.tolist() for embd\
#                                     in cur_atrbs[verifier_name]])
#                 except:
#                     outputs.append([])
#             attributes = outputs

#             # Skips sorting regardless of the the 'do_sort' switch
#             skip_sort  = True
    
#     # Otherwise, the chosen parameter is not 'embeddings' so ignore this section
#     else:
#         pass # do nothing

#     # Sorts the attributes if 'do_sort' flag is set to True, skipping it if the
#     # 'attributes' list is empty. The 'skip_sort' flag is only ever True if a
#     # specific embedding is chosen.
#     if do_sort and len(attributes) > 0 and not skip_sort:
#         attributes.sort()

#     return attributes

# ------------------------------------------------------------------------------

@fr_router.post("/people/list")
async def people_list():
    # attributes = glb.rep_db.get_attribute('group_no')
    # attributes = np.unique(attributes)  # only keep unique groups
    # attributes = sorted(attributes, key=lambda x: int(x))   # and sort them
    query = select(Person.id, Person.name, Person.note)
    result = glb.sqla_session.execute(query)
    return result.fetchall()

# ------------------------------------------------------------------------------

# @fr_router.post("/utility/update_record/", response_model=RepsInfoOutput)
# async def update_record(
#     term          : str = Query(None, description="String Representation of valid unique identifier (including dashes '-') or a valid image name (string)"),
#     new_unique_id : str = Query(None, description="String Representation of new unique identifier (including dashes '-') (string)"),
#     new_image_name: str = Query(None, description="Image name (including extension) (string)"),
#     new_image_fp  : str = Query(None, description="Image full path (string)"),
#     new_group_no  : int = Query(None, description="Group number (-1 means 'groupless' / no group) (integer)"),
#     new_name_tag  : str = Query(None, description="New name tag (string)"),
#     new_region    : List[int] = Query(None, description="Face region in the original image (list of 4 integers)"),
#     new_embeddings: dict = Body(None, description="Dictionary containing verifier name and embedding pairs (dictionary)")):
#     """
#     API endpoint: update_record()

#     Allows the user to update / edit a single record (Representation) in the
#     database of a specific image (Representation) by providing either a string
#     representation of a valid unique identifier OR a valid image name.
        
#     Note: a VALID UUID string representation obeys the following (case
#     insensitive) regular expression:
#                     '^[a-f0-9]{8}-?[a-f0-9]{4}-?4[a-f0-9]{3}-?' + 
#                     '[89ab][a-f0-9]{3}-?[a-f0-9]{12}\Z'

#     If the term provided is invalid (or does not have any matching record), then
#     nothing will be updated.
        
#     All optional parameters are attributes of a record (Representation) that
#     can be modified. Only attributes that will be modified should be passed
#     as arguments to this function. The rest should be kept at their default
#     value of None.

#     Important note: this endpoint does not automatically determine the image's
#     full path from the image's name. If the image name attribute is modified,
#     make sure to modify the image full path attribute with the appropriate path
#     as well, or this might lead to other errors!

#     Parameters:
#     - term      : UUID, string representation of a valid UUID or image name
#                     [UUID / string].

#     - unique_id : record's (Representation's) unique id [UUID].

#     - image_name: record's (Representation's) image name [string].
            
#     - image_fp  : record's (Representation's) image full path [string].
            
#     - group_no  : record's (Representation's) group number [integer].
            
#     - name_tag  : record's (Representation's) name tag [string].
            
#     - region    : record's (Representation's) region [list of 4 integers].
            
#     - embeddings: record's (Representation's) embeddings [dictionary].

#     Output:\n
#         JSON-encoded Representation structure with the following attributes:
#             1. unique_id : unique identifier [UUID]
#             2. image_name: image name [string]
#             3. group_no  : group number [integer]
#             4. name_tag  : name tag [string]
#             5. image_fp  : image full path [string]
#             6. region    : the region is a 4 element list [list of integers]
#             7. embedding : list of face verifier names for which this
#                             Representation has embeddings for [list of strings]
#     """
#     # If 'new_embeddings' is an empty dictionary OR is not a dictionary, set it
#     # to None so that it does not update the record by mistake
#     if isinstance(new_embeddings, dict):
#         if len(new_embeddings) == 0:
#             new_embeddings = None
#         else:
#             pass # do nothing
#     else:
#         new_embeddings = None

#     # Gets the updated record and converts it to the appropriate response model.
#     # Since it is converted to a list (with 1 element), just get the first
#     # element.
#     updated_record = glb.rep_db.update_record(term, unique_id=new_unique_id,
#                             image_name=new_image_name, image_fp=new_image_fp,
#                             group_no=new_group_no, name_tag=new_name_tag,
#                             region=new_region, embeddings=new_embeddings)
#     output_obj     = glb.rep_db.__records2resp_model__([updated_record])

#     return output_obj[0]

# ------------------------------------------------------------------------------

# @fr_router.post("/utility/rename_records_by_tag/", response_model=List[RepsInfoOutput])
# async def rename_records_by_tag(
#     old_tag      : str  = Query(None, description="Old name tag (used in search) (string)"),
#     new_tag      : str  = Query(None, description="New name tag (string)"),
#     ignore_case  : bool = Query(False, description="Toggle between case sensitive and case insensitive search (boolean)"),
#     blank_strings: List[str] = Query(['""', "''", "--"], description="List of string that will be considered blank / null (list of strings)")):
#     """
#     API endpoint: rename_records_by_tag()

#     Allows the user to rename all database entries related to a specific tag
#     with a new one. This operation is similar to a search_database_by_tag()
#     followed by updating the name tag of each result with the new tag.

#     Parameters:
#     - old_tag      : old name tag - this will be used to search for the database
#                       entries (string).

#     - new_tag      : new name tag (string).

#     - ignore_case  : toggle between case sensitive and case insensitive search
#                       (boolean).

#     - blank_strings: list of strings which are considered blank ones. If
#                       'old_tag' and/or 'new_tag' matches any of these strings
#                       then they are treated as '' inside the function. This gets
#                       around the limitation of trying to send an empty / blank
#                       string (default=['""', "''", "--"]) (list of strings).

#     Output:\n
#         JSON-encoded Representation structure with the following attributes:
#             1. unique_id : unique identifier [UUID]
#             2. image_name: image name [string]
#             3. group_no  : group number [integer]
#             4. name_tag  : name tag [string]
#             5. image_fp  : image full path [string]
#             6. region    : the region is a 4 element list [list of integers]
#             7. embedding : list of face verifier names for which this
#                             Representation has embeddings for [list of strings]
#     """
#     # Converts the 'old_tag' and/or 'new_tag' to blank / empty ones
#     # (respectively) if they match any of the strings in the 'blank_strings'
#     # list
#     if old_tag in blank_strings:
#         old_tag = ''
#     else:
#         pass # do nothing

#     if new_tag in blank_strings:
#         new_tag = ''
#     else:
#         pass # do nothing

#     # Renames records and converts them to the appropriate response model
#     renamed_records = glb.rep_db.rename_records_by_tag(old_tag, new_tag,
#                                                        ignore_case=ignore_case)
#     output_objs     = glb.rep_db.__records2resp_model__(renamed_records)

#     return output_objs

# ------------------------------------------------------------------------------

# @fr_router.post("/utility/save_database")
# async def save_database(rdb_dir: str = Query(glb.RDB_DIR, description="Full path to Representation database directory (string)")):
#     """
#     API endpoint: save_database()

#     Allows the user to save the database. Sets the global 'database has been
#     modified' flag to False (i.e. database has not been modified).

#     Parameters:
#     - rdb_dir: full path to Representation database directory (string)

#     Output:\n
#         JSON-encoded dictionary with the following attributes:
#             1. message: message stating the database has been saved
#             2. status : indicates if an error occurred (status=1) or not
#                         (status=0) (boolean)
#     """
#     try:
#         # Obtains the database's full path
#         db_fp = os.path.join(rdb_dir, 'rep_database.pickle')

#         # Opens the database file (or creates one if necessary) and stores the
#         # database object
#         with open(db_fp, 'wb') as handle:
#             pickle.dump(glb.rep_db, handle, protocol=pickle.HIGHEST_PROTOCOL)

#         # Updates the database changed flag
#         glb.db_changed = False

#         # Creates output message and sets the status as 0
#         output_msg = "Databased saved!"
#         status     = False
#     except Exception as excpt:
#         # On exception, create output message (with exception) and sets the
#         # status as 1 (something went wrong)
#         output_msg = f"Unable to save database. Reason: {excpt}"
#         status     = True

#     return {"message":output_msg, "status":status}

# ------------------------------------------------------------------------------

@fr_router.post("/utility/reload_database")
async def reload_database(
    rdb_dir: str  = Query(glb.RDB_DIR, description="Full path to Representation database directory (string)"),
    verbose: bool = Query(False, description="Controls the amount of text that is printed to the server's console (boolean)")):
    """
    TODO: FIX THIS ENDPOINT!

    API endpoint: reload_database()

    Allows the user to reload the database. Sets the global 'database has been
    modified' flag to True (i.e. database has been modified).

    Parameters:
    - rdb_dir: full path to Representation database directory (string)

    - verbose: controls the amount of text that is printed to the server's
                console (boolean)

    Output:\n
        JSON-encoded dictionary with the following attributes:
            1. message: message stating the database has been reloaded (string)
            2. status : indicates if an error occurred (status=1) or not
                        (status=0) (boolean)
    """
    # 
    try:
        # Attempts to load the database
        #glb.rep_db = load_representation_db(os.path.join(rdb_dir,
        #                                'rep_database.pickle'), verbose=verbose)

        # Sets the 'database has been modified' flag to True, creates output
        # message and sets the status as 0
        glb.db_changed = True
        output_msg     = "Databased reloaded!"
        status         = False
    except Exception as excpt:
        # On exception, create output message (with exception) and set the
        # status as 1 (something went wrong)
        output_msg = f"Unable to save database. Reason: {excpt}"
        status     = True

    return {"message":output_msg, "status":status}

# ------------------------------------------------------------------------------

@fr_router.post("/people/get_faces")
async def people_get_faces(person_id: int = Query(None, description="'person_id key' in Person table [integer]")):
    """
    API endpoint: people_get_faces()

    Views all information of all Representations belonging to a group number 
    specified by 'person_id'. Raises a Value Error if the 'return_type'
    provided is neither 'records' nor 'image'.

    Parameters:
        - person_id : desired group / cluster number [integer].

    Output:\n
            JSON-encoded FaceRep result for a specific person_id
    """
    query = select(FaceRep.id, FaceRep.person_id, FaceRep.image_name_orig, FaceRep.image_fp_orig, FaceRep.region).where(FaceRep.person_id == person_id)
    result = glb.sqla_session.execute(query)

    return_value = []
    for item in result:
        return_value.append({'id': item.id, 'person_id': item.person_id, 'image_name_orig': item.image_name_orig, 'image_fp_orig': item.image_fp_orig, 'region': [int(x) for x in item.region] })

    return return_value


# ------------------------------------------------------------------------------

@fr_router.post("/people/add_new")
async def people_add_new(person_name: str = Query(None, description="new person name [string]")):
    """
    API endpoiunt: add a new Person record and return its ID
    """
    query = insert(Person).values(name=person_name)
    result = glb.sqla_session.execute(query)
    glb.sqla_session.commit()

    return result.inserted_primary_key


# ------------------------------------------------------------------------------

@fr_router.post("/people/set_name")
async def people_set_name(person_id: int = Query(None, description="'person_id key' in Person table [integer]"),
                          person_name: str = Query(None, description="new person name [string]")):
    """
<<<<<<< HEAD
    API endpoiunt: set the name of one person in Person table given its ID
=======
    API endpoint: set the name of one person in Person table given its ID
>>>>>>> b4f58d91
    """
    query = update(Person).values(name = person_name).where(Person.id == person_id)
    glb.sqla_session.execute(query)
    glb.sqla_session.commit()

    return 'ok'


# ------------------------------------------------------------------------------

@fr_router.post("/people/set_note")
async def people_set_note(person_id: int = Query(None, description="'person_id key' in Person table [integer]"),
                          new_note: str = Query(None, description="new person note [string]")):
    """
<<<<<<< HEAD
    API endpoiunt: set the note of one person in Person table given its ID
=======
    API endpoint: set the note of one person in Person table given its ID
>>>>>>> b4f58d91
    """
    query = update(Person).values(note = new_note).where(Person.id == person_id)
    glb.sqla_session.execute(query)
    glb.sqla_session.commit()

    return 'ok'


# ------------------------------------------------------------------------------

@fr_router.post("/people/assign_facerep")
async def people_assing_facerep(person_id: int = Query(None, description="'ID primary key in Person table [integer]"),
                          facerep_id: int = Query(None, description="ID primary key in FaceRep table [integer")):
    """
    API endpoiunt: join a FaceRep record to one Person record through the primary join Person.id -> FaceRep.person_id
    """
    query = update(FaceRep).values(person_id = person_id, group_no = -2).where(FaceRep.id == facerep_id)
    glb.sqla_session.execute(query)
    glb.sqla_session.commit()

    return 'ok'

# ------------------------------------------------------------------------------

@fr_router.post("/facerep/unjoin")
async def facerep_unjoin(face_id  : int = Query(None, description="ID of FaceRep record")):
    """
    API endpoint: unjoin a FaceRep record from a Person, setting its person_id to None and group_no to -1 

    This API unlinked a FaceRep record from its Person and set its person_id to None and group_no to -1 

    Parameters:
    - ID:  the FaceRep ID of the record to unjoin [integer]

    Output:\n
        JSON-encoded dictionary containing the following key/value pairs:
            1. removed : number of files removed
            2. skipped : number of files skipped
    """

    # Set group_no to -2 and person_id=None for a specific FaceRep record
    facerep_set_groupno_done(glb.sqla_session, face_id)

    # check and remove eventually record from People table that doesn't have any
    #corresponding record in FaceRep table
    people_clean_without_repps(glb.sqla_session)

    return 'OK'

# ------------------------------------------------------------------------------

@fr_router.post("/facerep/get_ungrouped")
async def facerep_get_ungrouped():
    """
    API endpoint: get all records from FaceRep that are not linked wioth a Person
                  I.E. the ones that has group_no field set to -1

    Parameters:
        - None

    Output:\n
        JSON-encoded list of FaceRep.id(s) that match the above condition
    """

    query = select(FaceRep.id, FaceRep.person_id, FaceRep.image_name_orig, FaceRep.region).where(FaceRep.group_no == -1)
    result = glb.sqla_session.execute(query)
    return_value = []
    for item in result:
        print([int(x) for x in item.region])
        return_value.append({'id': item.id, 'person_id': item.person_id, 'image_name_orig': item.image_name_orig, 'region': [int(x) for x in item.region] })

    return return_value

# ------------------------------------------------------------------------------

@fr_router.post("/utility/edit_tag_by_group_no")
async def edit_tag_by_group_no(target_group_no: int = Query(None, description="Target group number (>= -1) [integer]"),
                               new_name_tag   : str = Query(None, description="New name tag [string]")):
    """
    API endpoint: edit_tag_by_group_no()

    Allows the user to edit the name tag of all images (Representations)
    belonging to a same group.

    Parameters:
    - target_group_no: desired group number [integer]

    - new_name_tag: new name tag [string]

    Output:\n
        JSON-encoded Representation structure with the following attributes:
            1. unique_id : unique identifier [UUID]
            2. image_name: image name [string]
            3. group_no  : group number [integer]
            4. name_tag  : name tag [string]
            5. image_fp  : image full path [string]
            6. region    : the region is a 4 element list [list of integers]
            7. embedding : list of face verifier names for which this
                            Representation has embeddings for [list of strings]
    """
    # Edits the records and returns the number of edited records
    num_records_edited = glb.rep_db.edit_tag_by_group_no(target_group_no,
                                                         new_name_tag)

    return {'num_records_edited':num_records_edited}

# ------------------------------------------------------------------------------

@fr_router.post("/create_database/from_directory")
async def create_database_from_directory(params: CreateDatabaseParams,
    image_dir   : Optional[str]  = Query(glb_img_dir, description="Full path to directory containing images (string)")):
    """
    API endpoint: create_database_from_directory()

    Creates an SQLite database from a directory containing images. The image
    files are expected to have any of the following formats: .jpg, .png, .npy.

    Parameters:
    - params: a structure with the following parameters:
        1. detector_name  - name of face detector model [string].
        2. verifier_names - list of names of face verifier models [list of
                            strings].
        3. align          - perform face alignment flag (default=True)
                            [boolean].
        4. normalization  - name of image normalization [string].
        5. auto_grouping  - toggles whether Representations should be grouped /
                            clusted automatically using the DBSCAN algorithm
                            (default=True) [boolean].
        6. eps            - maximum distance between two samples for one to be
                            considered as in the neighborhood of the other. This
                            is the most important DBSCAN parameter to choose
                            appropriately for the specific data set and distance
                            function (default=0.5) [float].
        7. min_samples    - the number of samples (or total weight) in a
                            neighborhood for a point to be considered as a core
                            point. This includes the point itself
                            (min_samples=2) [integer].
        8. metric         - the metric used when calculating distance between
                            instances in a feature array. It must be an option
                            allowed by sklearn.metrics.pairwise_distances
                            (default='cosine') [string].
        9. pct            - used to filter faces which are smaller than this
                            percentage of the original image's area (width x
                            height) [float].
       10. check_models   - toggles if the function should check if all desired
                            face detector & verifiers are correctly loaded. If
                            they are not, builds them from scratch, exitting if
                            the building fails [boolean].
       11. verbose        - output messages to server's console [boolean].

        [Example] JSON schema:
        {
          "detector_name": "retinaface",
          "verifier_names": ["ArcFace"],
          "align": true,
          "normalization": "base",
          "auto_grouping": true,
          "eps": 0.5,
          "min_samples": 2,
          "metric": "cosine",
          "pct": 0.02,
          "check_models": true,
          "verbose": false
        }

    - image_dir   : full path to directory containing images (string,
                     default: <glb.IMG_DIR>)

    - force_create: flag to force database creation even if one already exists,
                     overwritting the old one (boolean, default: True)

    Output:\n
        JSON-encoded dictionary with the following key/value pairs is returned:
            1. length: length of the newly created database OR of the currently
                loaded one if this process is skipped (i.e. force_create=False
                with existing database loaded)
            
            2. message: informative message string
    """
    # Initialize output message and records
    output_msg = ''
    records    = []

    # If image directory provided is None or is not a directory, use default
    # directory
    if not image_dir or not os.path.isdir(image_dir):
        global glb_img_dir
        output_msg += 'Image dir is None, does not exist or is not a '\
                   +  'directory. Using default directory instead.\n'
        image_dir  = glb_img_dir

    # Database does not exist
    if  database_is_empty(glb.sqla_engine):
        # Do nothing, but set message
        output_msg += 'Database does not exist! '\
                   +  'Please create one before using this endpoint.\n'

    # Face Representation table does not exist
    elif not all_tables_exist(glb.sqla_engine, ['representation']):
        # Do nothing, but set message
        output_msg += "Face representation table ('representation') "\
                   +  'does not exist! Please ensure that this table exists '\
                   +  'before using this endpoint.\n'

    # Otherwise (database is not empty and table exists), 
    else:
        # Processes face images from the image directory provided. Note that
        # this function adds the changes to the global session but does not
        # commit them.
        records = process_faces_from_dir(image_dir, glb.models, glb.models,
                            detector_name  = params.detector_name,
                            verifier_names = params.verifier_names,
                            normalization  = params.normalization,
                            align          = params.align,
                            auto_grouping  = params.auto_grouping,
                            eps            = params.eps,
                            min_samples    = params.min_samples,
                            metric         = params.metric,
                            pct            = params.pct,
                            check_models   = params.check_models,
                            verbose        = params.verbose)
        
        # Commits the records and updates the message
        glb.sqla_session.commit()
        output_msg += ' success!'
    
    return {'n_records':len(records), 'message':output_msg}

# ------------------------------------------------------------------------------

@fr_router.post("/create_database/from_zip")
async def create_database_from_zip(myfile: UploadFile,
    params      : CreateDatabaseParams = Depends(),
    image_dir   : Optional[str]  = Query(glb.IMG_DIR, description="Full path to directory containing images (string)"),
    auto_rename : Optional[bool] = Query(True       , description="Flag to force auto renaming of images in the zip file with names that match images already in the image directory (boolean)")):
    """
    API endpoint: create_database_from_zip()

    Creates an SQLite database from a zip file. The zip file is expected to
    contain image files in any of the following formats: .jpg, .png, .npy.

    The images in the zip file are extracted to a temporary directory. Any image
    with the same name of another image in the 'image directory' is either
    renamed (auto_rename=True) or skipped (auto_rename=False). Renamed images
    are renamed using a random unique object identifier obtained by uuid4() from
    the uuid library.

    Parameters:
    - myfile: a zip file

    - params: a structure with the following parameters:
        1. detector_name  - name of face detector model [string].
        2. verifier_names - list of names of face verifier models [list of
                            strings].
        3. align          - perform face alignment flag (default=True)
                            [boolean].
        4. normalization  - name of image normalization [string].
        5. auto_grouping  - toggles whether Representations should be grouped /
                            clusted automatically using the DBSCAN algorithm
                            (default=True) [boolean].
        6. eps            - maximum distance between two samples for one to be
                            considered as in the neighborhood of the other. This
                            is the most important DBSCAN parameter to choose
                            appropriately for the specific data set and distance
                            function (default=0.5) [float].
        7. min_samples    - the number of samples (or total weight) in a
                            neighborhood for a point to be considered as a core
                            point. This includes the point itself
                            (min_samples=2) [integer].
        8. metric         - the metric used when calculating distance between
                            instances in a feature array. It must be an option
                            allowed by sklearn.metrics.pairwise_distances
                            (default='cosine') [string].
        9. pct            - used to filter faces which are smaller than this
                            percentage of the original image's area (width x
                            height) [float].
       10. check_models   - toggles if the function should check if all desired
                            face detector & verifiers are correctly loaded. If
                            they are not, builds them from scratch, exitting if
                            the building fails [boolean].
       11. verbose        - output messages to server's console [boolean].

        [Example] JSON schema:
        {
          "detector_name": "retinaface",
          "verifier_names": ["ArcFace"],
          "align": true,
          "normalization": "base",
          "auto_grouping": true,
          "eps": 0.5,
          "min_samples": 2,
          "metric": "cosine",
          "pct": 0.02,
          "check_models": true,
          "verbose": false
        }

    - image_dir   : full path to directory containing images (string,
                     default: <glb.IMG_DIR>)

    - db_dir      : full path to directory containing saved database (string,
                     default: <glb.RDB_DIR>)

    - auto_rename : flag to force auto renaming of images in the zip file with
                     names that match images already in the image directory
                     (boolean, default: True)

    - force_create: flag to force database creation even if one already exists,
                     overwritting the old one (boolean, default: True)

    Output:\n
        JSON-encoded dictionary with the following key/value pairs is returned:
            1. length: length of the newly created database OR of the currently
                loaded one if this process is skipped (i.e. force_create=False
                with existing database loaded)
            
            2. message: informative message string
    """
    # Initialize output message
    output_msg = ''

    # If image directory provided is None or is not a directory, use default
    # directory
    if not image_dir or not os.path.isdir(image_dir):
        global img_dir
        output_msg += 'Image dir is None, does not exist or is not a '\
                   +  'directory. Using default directory instead.\n'
        image_dir = img_dir

    # Database does not exist
    if  database_is_empty(glb.sqla_engine):
        # Do nothing, but set message
        output_msg += 'Database does not exist! '\
                   +  'Please create one before using this endpoint.\n'

    # Face Representation table does not exist
    elif not all_tables_exist(glb.sqla_engine, ['representation']):
        # Do nothing, but set message
        output_msg += "Face representation table ('representation') "\
                   +  'does not exist! Please ensure that this table exists '\
                   +  'before using this endpoint.\n'

    # Otherwise (database is not empty and table exists), 
    else:
        # Initialize dont_skip flag as True
        dont_skip   = True

        # Extract zip files
        output_msg += 'Extracting images in zip:'

        try:
            # Process the zip file containing the image files
            skipped_files = process_image_zip_file(myfile, image_dir,
                                                    auto_rename=auto_rename)
            output_msg += ' success! '

        except Exception as excpt:
            dont_skip   = False
            output_msg += f' failed (reason: {excpt}).'

        # Processes face images from the image directory provided if 'dont_skip'
        # is True
        if dont_skip:
            output_msg += 'Creating database: '
            records = process_faces_from_dir(image_dir, glb.models, glb.models,
                            detector_name  = params.detector_name,
                            verifier_names = params.verifier_names,
                            normalization  = params.normalization,
                            align          = params.align,
                            auto_grouping  = params.auto_grouping,
                            eps            = params.eps,
                            min_samples    = params.min_samples,
                            metric         = params.metric,
                            pct            = params.pct,
                            check_models   = params.check_models,
                            verbose        = params.verbose)
        
            # Commits the records and updates the message
            glb.sqla_session.commit()
            output_msg += ' success!'
        else:
            records = []

    return {'n_records':len(records), 'n_skipped':len(skipped_files),
            'skipped_files':skipped_files, 'message':output_msg}

# ------------------------------------------------------------------------------

@fr_router.post("/verify/no_upload", response_model=List[List[List[VerificationMatch]]])
async def verify_no_upload(files: List[UploadFile],
                          params: VerificationParams = Depends()):
    """
    API endpoint: verify_no_upload()

    Executes the face verification process on one or more images without
    uploading these images to the server and adding them to the database.

    Parameters:
    - files: list of image files

    - params: a structure with the following parameters:
        1. detector_name - name of face detector model [string]
        2. verifier_name - name of face verifier model [string]
        3. align         - perform face alignment flag [boolean, default=True]
        4. normalization - name of image normalization [string]
        5. metric        - name of similarity / distance metric [string]
        6. threshold     - cutoff value for positive (match) decision [float]
        7. verbose       - output messages to server's console [boolean,
                            default=False]

    Output:\n
        Returns a 4-level (triple nested list), where each level allows for the
        following:
            Level 1: contemplates multiple images in a single function call
                     (list of images)
            Level 2: contemplates (possibly) multiple faces per image
                     (list of faces)
            Level 3: contemplates (possibly) multiple matches per face
                     (list of matches)
            Level 4: the result / match object itself (JSON-encoded structures)
    """
    # Initializes results list and obtains the relevant embeddings from the 
    # representation database
    verification_results = []
    dtb_embs = get_embeddings_as_array(params.verifier_name)

    # Loops through each file
    for f in files:
        # Obtains contents of the file & transforms it into an image
        data  = np.fromfile(f.file, dtype=np.uint8)
        image = cv2.imdecode(data, cv2.IMREAD_UNCHANGED)
        image = image[:, :, ::-1]

        # Detects faces
        output = do_face_detection(image, detector_models=glb.models,
                                    detector_name=params.detector_name,
                                    align=params.align, verbose=params.verbose)

        # Filter regions & faces which are too small
        filtered_regions, idxs = discard_small_regions(output['regions'],
                                                    image.shape, pct=params.pct)
        filtered_faces         = [output['faces'][i] for i in idxs]

        # Calculates the deep neural embeddings for each face image in outputs
        embeddings = calc_embeddings(filtered_faces, glb.models,
                                     verifier_names=params.verifier_name,
                                     normalization=params.normalization)

        # Initialize current image's result container
        cur_img_results = []

        # 
        for cur_embd in embeddings:
            # Calculates the similarity between the current embedding and all
            # embeddings from the database
            similarity_obj = calc_similarity(cur_embd[params.verifier_name],
                                             dtb_embs,
                                             metric=params.metric,
                                             face_verifier=params.verifier_name,
                                             threshold=params.threshold)

            # Gets all matches based on the similarity object and append the
            # result to the results list
            result = get_matches_from_similarity(similarity_obj)

            # Stores the result for each face on the current image
            cur_img_results.append(result)

        # Then, stores the set of results (of the current image) to the
        # verification results list
        verification_results.append(cur_img_results)

    return verification_results
    
# ------------------------------------------------------------------------------

@fr_router.post("/verify/with_upload", response_model=List[List[List[VerificationMatch]]])
async def verify_with_upload(files: List[UploadFile],
    params     : VerificationParams = Depends(),
    img_dir    : str                = Query(glb_img_dir, description="Full path to image directory (string)"),
    save_as    : ImageSaveTypes     = Query(default_image_save_type, description="File type which uploaded images should be saved as (string)"),
    overwrite  : bool               = Query(False, description="Flag to indicate if an uploaded image with the same name as an existing one in the server should be saved and replace it (boolean)"),
    auto_rename: bool               = Query(True, description="Flag to force auto renaming of images in the zip file with (boolean)"),
    auto_group : bool               = Query(True, description="Flag to automatically group image based on verification results (boolean)")):
    """
    API endpoint: verify_with_upload()

    Executes the face verification process on one or more images. These images
    are uploaded to the server and added to the database if they do not exist
    already. If overwrite=True then newly uploaded images with the same name 
    replace existing images in the server with the same name.

    Parameters:
    - files: list of image files

    - params: a structure with the following parameters:
        1. detector_name - name of face detector model (string)
        2. verifier_name - name of face verifier model (string)
        3. align         - perform face alignment flag (boolean, default: True)
        4. normalization - name of image normalization (string)
        5. metric        - name of similarity / distance metric (string)
        6. threshold     - cutoff value for positive (match) decision (float)
        7. verbose       - output messages to server's console (boolean,
                            default: False)

    - img_dir     : full path to image directory (string).

    - save_as     : file type which uploaded images should be saved as (string).

    - overwrite   : flag to indicate if an uploaded image with the same name as
                    an existing one in the server should be saved and replace it
                    (boolean, default: False).

    - auto_rename : flag to force auto renaming of images in the zip file with
                    names that match images already in the image directory
                    (boolean, default: True).

    - auto_group  : toggles automatic grouping of the uploaded image based on
                    the face verification results (boolean, default: True).

    Output:\n
        Returns a 4-level (triple nested list), where each level allows for the
        following:
            Level 1: contemplates multiple images in a single function call
                     (list of images)
            Level 2: contemplates (possibly) multiple faces per image
                     (list of faces)
            Level 3: contemplates (possibly) multiple matches per face
                     (list of matches)
            Level 4: the result / match object itself (JSON-encoded structures)
    """
    # Initializes FaceReps & results list, gets all files in the image directory
    # and obtains the relevant embeddings from the representation database
    verification_results = []
    all_files            = [name.split('.')[0] for name in os.listdir(img_dir)]
    dtb_embs             = get_embeddings_as_array(params.verifier_name)

    # Loops through each file
    for f in files:
        # Obtains contents of the file & transforms it into an image
        data  = np.fromfile(f.file, dtype=np.uint8)
        img   = cv2.imdecode(data, cv2.IMREAD_UNCHANGED)
        img   = img[:, :, ::-1]

        # Obtains the file's image name and creates the full path
        img_name = f.filename.split('.')[0]
        img_fp   = os.path.join(img_dir, img_name + '.' + save_as)

        # Saves the image if it does not exist or if overwrite is True.
        # Alternatively, if auto_rename is True, then automatically renames the
        # file (if the file name already exists) using its unique id and saves
        # it. Otherwise skips verification in this file.
        if not (img_name in all_files) or overwrite:
            if save_as == ImageSaveTypes.NPY:
                np.save(img_fp, img, allow_pickle=False, fix_imports=False)
            else:
                mpimg.imsave(img_fp, img)
        elif auto_rename:
            # Creates a new unique object identifier using uuid4, converts it
            # into a string, sets it as the file name, creates the file's full
            # path and saves it
            img_name = str(uuid4())
            img_fp   = os.path.join(img_dir, img_name + '.' + save_as)

            if save_as == ImageSaveTypes.NPY:
                np.save(img_fp, img, allow_pickle=False, fix_imports=False)
            else:
                mpimg.imsave(img_fp, img)
        else:
            continue  # skips verification using this file

        # Detects faces
        output = do_face_detection(img, detector_models=glb.models,
                                    detector_name=params.detector_name,
                                    align=params.align, verbose=params.verbose)

        # Filter regions & faces which are too small
        filtered_regions, idxs = discard_small_regions(output['regions'],
                                                    img.shape, pct=params.pct)
        filtered_faces         = [output['faces'][i] for i in idxs]

        # Calculates the deep neural embeddings for each face image in outputs
        embeddings = calc_embeddings(filtered_faces, glb.models,
                                     verifier_names=params.verifier_name,
                                     normalization=params.normalization)

        # Initialize current image's result container
        cur_img_results = []

        # Loops through each face region and embedding and creates a FaceRep for
        # each face
        for region, cur_embd in zip(filtered_regions, embeddings):
            # Calculates the similarity between the current embedding and all
            # embeddings from the database
            similarity_obj = calc_similarity(cur_embd[params.verifier_name],
                                             dtb_embs, metric=params.metric,
                                             face_verifier=params.verifier_name,
                                             threshold=params.threshold)

            # Gets all matches based on the similarity object and appends the
            # result to the current image results list
            result = get_matches_from_similarity(similarity_obj)
            cur_img_results.append(result)

            # Automatically determines the image's group based on the best match
            # if it has a distance / similarity of <=0.75*threshold and if
            # 'auto_group' is True
            if auto_group and len(result) > 0:
                if similarity_obj['distances'][0]\
                    <= 0.75 * similarity_obj['threshold']:
                    group_no = result[0].group_no
                else:
                    group_no = -1
            else:
                group_no = -1

            # Creates a FaceRep for each detected face
            rep = FaceRep(image_name_orig=img_name, image_name='',
                             image_fp_orig=img_fp, image_fp='',
                             group_no=group_no, region=region,
                             embeddings=cur_embd)

            # Adds each FaceRep to the global session
            glb.sqla_session.add(rep)

        # Stores the verification result and commits the FaceReps
        verification_results.append(cur_img_results)
        glb.sqla_session.commit()

    return verification_results

# ------------------------------------------------------------------------------

@fr_router.post("/verify/existing_file", response_model=List[List[List[VerificationMatch]]])
async def verify_existing_file(files: List[str],
            params : VerificationParams = Depends(),
            img_dir: str = Query(glb.IMG_DIR, description="Full path to image directory (string)")):
    """
    API endpoint: verify_existing_file()

    Executes the face verification process on one or more images already stored
    in the server and/or database.
    
    For images stored in the server (but not necessarily in the database), the
    files are specified as a list of image names. The image directory + image
    name must match the full path of the image stored in the server (so remember
    to include the extensions in the image name).

    For images stored in the database, the files are specified as a list of
    unique identifiers (also as strings). The images are searched in the
    database using the unique identifiers.

    If an image exists in both the server and database, then it is faster to
    provide the unique identifier as images in the database have their
    embeddings precalculated while an image stored in the server will have its
    embedding calculated.

    Note: one can mix and match image names and unique identifiers in the same
    list.

    Parameters:
    - files: list of image names and/or unique identifiers [list of strings].

    - params: a structure with the following parameters:
        1. detector_name - name of face detector model [string]
        2. verifier_name - name of face verifier model [string]
        3. align         - perform face alignment flag (default=True) [boolean]
        4. normalization - name of image normalization [string]
        5. metric        - name of similarity / distance metric [string]
        6. threshold     - cutoff value for positive (match) decision [float]
        7. verbose       - output messages to server's console (default=False)
                            [boolean]

    - img_dir: full path of directory containing images [string].

    Output:\n
        Returns a 4-level (triple nested list), where each level allows for the
        following:
            Level 1: contemplates multiple images in a single function call
                     (list of images)
            Level 2: contemplates (possibly) multiple faces per image
                     (list of faces)
            Level 3: contemplates (possibly) multiple matches per face
                     (list of matches)
            Level 4: the result / match object itself (JSON-encoded structures)
    """
    # Initializes results list and obtains the relevant embeddings from the 
    # Representation database
    verification_results = []
    dtb_embs             = get_embeddings_as_array(params.verifier_name)

    # Gets the unique ids in the database
    query    = glb.sqla_session.query(FaceRep.id)
    all_uids = [id[0] for id in query.all()]

    # Loops through each file
    for i, f in enumerate(files):
        # Tries to convert file string into a unique identifier
        try:
            is_valid_uid = int(f) in all_uids
        except:
            is_valid_uid = False

        # Tries to load (or find) the file and obtain its embedding
        if is_valid_uid: # string is valid uuid
            # Obtain the embeddings
            query      = glb.sqla_session.query(FaceRep.embeddings).where(FaceRep.id == int(f))
            embeddings = list(query.all()[0])

        elif os.path.isfile(os.path.join(img_dir, f)): # string is a valid file
            # Opens the image file
            image = cv2.imread(os.path.join(img_dir, f))
            image = image[:, :, ::-1]

            # Detects faces
            output = do_face_detection(f, detector_models=glb.models,
                                    detector_name=params.detector_name,
                                    align=params.align, verbose=params.verbose)

            # Filter regions & faces which are too small
            filtered_regions, idxs = discard_small_regions(output['regions'],
                                        mpimg.imread(f).shape, pct=params.pct)
            filtered_faces         = [output['faces'][i] for i in idxs]

            # Calculates the deep neural embeddings for each face image in
            # outputs
            embeddings = calc_embeddings(filtered_faces, glb.models,
                                            verifier_names=params.verifier_name,
                                            normalization=params.normalization)

        else: # string is not a valid unique identifier nor file
            continue

        # Initialize current image's result container
        cur_img_results = []

        # Loops through each face region and embedding and creates a FaceRep for
        # each face
        for cur_embd in embeddings:
            # Calculates the similarity between the current embedding and all
            # embeddings from the database
            similarity_obj = calc_similarity(cur_embd[params.verifier_name],
                                             dtb_embs, metric=params.metric,
                                             face_verifier=params.verifier_name,
                                             threshold=params.threshold)

            # Gets all matches based on the similarity object and appends the
            # result to the current image results list
            result = get_matches_from_similarity(similarity_obj)
            cur_img_results.append(result)

        # 
        verification_results.append(cur_img_results)

    return verification_results
    
# ------------------------------------------------------------------------------<|MERGE_RESOLUTION|>--- conflicted
+++ resolved
@@ -823,11 +823,7 @@
 async def people_set_name(person_id: int = Query(None, description="'person_id key' in Person table [integer]"),
                           person_name: str = Query(None, description="new person name [string]")):
     """
-<<<<<<< HEAD
-    API endpoiunt: set the name of one person in Person table given its ID
-=======
     API endpoint: set the name of one person in Person table given its ID
->>>>>>> b4f58d91
     """
     query = update(Person).values(name = person_name).where(Person.id == person_id)
     glb.sqla_session.execute(query)
@@ -842,11 +838,7 @@
 async def people_set_note(person_id: int = Query(None, description="'person_id key' in Person table [integer]"),
                           new_note: str = Query(None, description="new person note [string]")):
     """
-<<<<<<< HEAD
-    API endpoiunt: set the note of one person in Person table given its ID
-=======
     API endpoint: set the note of one person in Person table given its ID
->>>>>>> b4f58d91
     """
     query = update(Person).values(note = new_note).where(Person.id == person_id)
     glb.sqla_session.execute(query)
