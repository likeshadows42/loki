# ==============================================================================
#                              RECOGNITION API METHODS
# ==============================================================================
import os
import cv2

os.environ['TF_CPP_MIN_LOG_LEVEL'] = '3'

import numpy                 as np
import api.global_variables  as glb

from typing                  import List, Optional
from filecmp                 import cmp
from fastapi                 import APIRouter, UploadFile, Depends, Query
from IFR.api                 import init_load_verifiers, init_load_detectors,\
                               get_embeddings_as_array, process_image_zip_file,\
                               database_is_empty, get_matches_from_similarity,\
                               all_tables_exist, process_faces_from_dir,\
                               load_database, facerep_set_groupno_done,\
                               start_session, people_clean_without_repps
from tempfile                import TemporaryDirectory
from sqlalchemy              import select, update, insert, delete
from IFR.classes             import *
from IFR.functions           import ensure_dirs_exist, calc_embeddings,\
                                calc_similarity, do_face_detection,\
                                discard_small_regions, image_is_uncorrupted,\
                                rename_file_w_hex_token

from shutil                  import rmtree, move   as sh_move
from matplotlib              import image          as mpimg

glb_data_dir = glb.DATA_DIR
glb_img_dir  = glb.IMG_DIR
glb_rdb_dir  = glb.RDB_DIR

# ______________________________________________________________________________
#                             ROUTER INITIALIZATION
# ------------------------------------------------------------------------------

fr_router = APIRouter()

# ______________________________________________________________________________
#                                  API METHODS
# ------------------------------------------------------------------------------

@fr_router.post("/debug/inspect_globals")
async def inspect_globals(print2console: bool = Query(True, description="Toggles if global variables should be printed to the server's console [boolean]")):
    """
    API endpoint: inspect_globals()

    Allows the user to inspect the values of all global variables. Mainly used
    for debugging.

    Input:
        1. print2console - toggles if the function should also print the values
                            of the global variable to the console [boolean,
                            default=True].

    Output:\n
        JSON-encoded dictionary with the following attributes:
            1. dirs: set up directories                      [list of strings]
            2. dir_names: names of each set up directory     [list of strings]
            3. detector_names: names of face detectors       [list of strings]
            4. verifier_names: names of face verifiers       [list of strings]
            5. model_names   : names of loaded models        [list of strings]
            6. sqlite_db_name: name of SQLite database       [string]
            7. sqlite_db_fp  : full path of SQLite database  [string]
            8. sqla_engine   : SQLAlchemy engine object      [engine object]
    """
    # Obtains all current directory paths
    directories = [glb.API_DIR    , glb.DATA_DIR   , glb.IMG_DIR, glb.RDB_DIR,
                   glb.SVD_MDL_DIR, glb.SVD_VRF_DIR, glb.SVD_DTC_DIR]

    # Prints the path variables along with their names
    dir_names = ['API root dir', 'Data dir', 'Image dir',
                 'Rep. database dir', 'Saved models dir',
                 'Saved face verifiers dir', 'Saved face detectors dir']

    if print2console:
        print("  > Paths:")
        for dir, name in zip(directories, dir_names):
            print(name.ljust(24) + ':', dir)
        print('')
        
    # Prints all face detectors, indicating if they have been loaded (or build
    # from scratch) successfully
    if print2console:
        print("  > All face detectors:")
        if isinstance(glb.detector_names, list):
            all_detectors = glb.detector_names
        else:
            all_detectors = [glb.detector_names]
        
        for i, name in enumerate(all_detectors):
            if name == '':
                continue
            print(f'{i+1}'.ljust(2) + ':', name, end=' ')

            try:
                glb.models[name]
                print('[loaded]')
            except:
                print('[not loaded]')
        print('')

    # Prints all face verifiers, indicating if they have been loaded (or build
    # from scratch) successfully
    if print2console:
        print("  > All face verifiers:")
        if isinstance(glb.verifier_names, list):
            all_verifiers = glb.verifier_names
        else:
            all_verifiers = [glb.verifier_names]
        
        for i, name in enumerate(all_verifiers):
            if name == '':
                continue
            print(f'{i+1}'.ljust(2) + ':', name, end=' ')

            try:
                glb.models[name]
                print('[loaded]')
            except:
                print('[not loaded]')
        print('')

    # Prints all other global variables
    if print2console:
        print("  > Other variables:")
        print("Models".ljust(21)                + ':', glb.models)
        print("SQLite database:".ljust(21)      + ':', glb.SQLITE_DB)
        print("SQLite database path:".ljust(21) + ':', glb.SQLITE_DB_FP)
        print("SQL alchemy engine:".ljust(21)   + ':', glb.sqla_engine)

    return {'dirs':directories, 'dir_names':dir_names,
            'detector_names':glb.detector_names,
            'verifier_names':glb.verifier_names,
            'model_names':list(glb.models.keys()),
            'sqlite_db_name':glb.SQLITE_DB,
            'sqlite_db_fp':glb.SQLITE_DB_FP}

# ------------------------------------------------------------------------------

@fr_router.post("/debug/server_reset")
async def server_reset():
    """
    API endpoint: server_reset()

    Allows the user to restart the server without manually requiring to shut it
    down and start it up.

    Output:\n
        JSON-encoded dictionary with the following attributes:
            1. message: message stating the server has been restarted [string]
    """
    print('\n!!!!!!!!!!!!!!!! RESTARTING THE SERVER !!!!!!!!!!!!!!!!')
    print('\n ======== Starting initialization process ======== \n')

    # Directories & paths initialization
    print('  -> Resetting global variables:')
    glb.API_DIR = os.path.join(os.path.dirname(os.path.realpath("__file__")),
                               'api')
    print('[PATH]'.ljust(12), 'API_DIR'.ljust(12),
         f': reset! ({glb.API_DIR})')
    
    glb.DATA_DIR     = os.path.join(glb.API_DIR    , 'data')
    print('[PATH]'.ljust(12), 'DATA_DIR'.ljust(12),
         f': reset! ({glb.DATA_DIR})')
    
    glb.IMG_DIR      = os.path.join(glb.DATA_DIR  , 'img')
    print('[PATH]'.ljust(12), 'IMG_DIR'.ljust(12),
         f': reset! ({glb.IMG_DIR})')
    
    glb.RDB_DIR      = os.path.join(glb.DATA_DIR  , 'database')
    print('[PATH]'.ljust(12), 'RDB_DIR'.ljust(12),
         f': reset! ({glb.RDB_DIR})')
    
    glb.SVD_MDL_DIR  = os.path.join(glb.API_DIR       , 'saved_models')
    print('[PATH]'.ljust(12), 'SVD_MDL_DIR'.ljust(12),
         f': reset! ({glb.SVD_MDL_DIR})')
    
    glb.SVD_VRF_DIR  = os.path.join(glb.SVD_MDL_DIR   , 'verifiers')
    print('[PATH]'.ljust(12), 'SVD_VRF_DIR'.ljust(12),
         f': reset! ({glb.SVD_VRF_DIR})')

    glb.SVD_DTC_DIR  = os.path.join(glb.SVD_MDL_DIR   , 'detectors')
    print('[PATH]'.ljust(12), 'SVD_VRF_DIR'.ljust(12),
         f': reset! ({glb.SVD_DTC_DIR})')
    print('')

    glb.models       = {}
    print('[MODELS]'.ljust(12), 'models'.ljust(12),
         f': reset! ({glb.models})')
    print('')

    glb.SQLITE_DB    = 'loki.sqlite'
    print('[SQLALCH]'.ljust(12), 'SQLITE_DB'.ljust(12),
         f': reset! ({glb.SQLITE_DB})')

    glb.SQLITE_DB_FP = os.path.join('api/data/database', glb.SQLITE_DB)
    print('[SQLALCH]'.ljust(12), 'SQLITE_DB_FP'.ljust(12),
         f': reset! ({glb.SQLITE_DB_FP})')

    glb.sqla_engine  = None
    print('[SQLALCH]'.ljust(12), 'sqla_engine'.ljust(12),
         f': reset! ({glb.sqla_engine})')

    glb.sqla_session = None
    print('[SQLALCH]'.ljust(12), 'sqla_session'.ljust(12),
         f': reset! ({glb.sqla_session})')
    print('')

    # Directories & paths initialization
    print('  -> Directory creation:')
    directory_list = [glb.API_DIR, glb.DATA_DIR, glb.IMG_DIR, glb.RDB_DIR,
                      glb.SVD_MDL_DIR, glb.SVD_VRF_DIR, glb.SVD_DTC_DIR]
    ensure_dirs_exist(directory_list, verbose=True)
    print('')

    # Tries to load a database if it exists. If not, create a new one.
    print('  -> Loading / creating database:', end='')
    glb.sqla_engine = load_database(glb.SQLITE_DB_FP)
    print('success!\n')

    # Loads (or creates) the session. Also commits once to create table
    # definitions if required.
    print('  -> Loading / creating session:', end='')
    glb.sqla_session = start_session(glb.sqla_engine)
    glb.sqla_session.commit()                   # create table definitions
    print('success!\n')
    
    # Loads (or creates) all face verifiers
    print('  -> Loading / creating face verifiers:')
    glb.models = init_load_verifiers(glb.verifier_names, glb.SVD_VRF_DIR)
    print('')

    # Loads (or creates) all face detectors
    print('  -> Loading / creating face detectors:')
    glb.models = init_load_detectors(glb.detector_names, glb.SVD_VRF_DIR,
                                     models=glb.models)
    print('\n -------- End of initialization process -------- \n')

    return {"message": "Server has been restarted"}

# ------------------------------------------------------------------------------

@fr_router.post("/utility/edit_default_directories")
async def edit_default_directories(img_dir: str = Query(glb.IMG_DIR, description="Full path to image directory (string)"),
                                   sql_dir: str = Query(glb.RDB_DIR, description="Full path to Representation database directory (string)")):
    """
    API endpoint: edit_default_directories()

    Allows the user to edit the image and Representation database directories.
    These are determined automatically on server startup. These edit will NOT be
    persistent across server restarts.

    Parameters:
    - img_dir: full path to image directory [string]

    - sql_dir: full path to SQLite database (including file name!) [string]

    Output:\n
        JSON-encoded dictionary with the following key/value pairs is returned:
            1. status: boolean flag indicating if something went wrong
                       (status=True) or if everything went ok (status=False)
            2. message: informative message stating if the function executed
                        without errors or if there were errors
    """
    # Intitializes output message & status flag
    output_msg = ''
    status     = False
    
    # Sets the IMG_DIR path to the one provided IF it is a valid directory
    if os.path.isdir(img_dir):
        glb.IMG_DIR = img_dir
        output_msg += f'IMG_DIR set to {img_dir}\n'
    else:
        output_msg += f'Path provided is not a valid directory ({img_dir})\n'
        status      = True

    # Sets the SQLITE_DB_FP path to the one provided IF it is a valid directory
    if os.path.isfile(sql_dir):
        glb.SQLITE_DB_FP = sql_dir
        output_msg += f'SQLITE_DB_FP set to {sql_dir}\n'
    else:
        output_msg += f'Full path provided is not a valid file ({sql_dir})\n'
        status      = True

    return {'status':status, 'message':output_msg}

# ------------------------------------------------------------------------------

@fr_router.post("/utility/view_tables")
async def view_tables(
    table_name : AvailableTables = Query(AvailableTables.FACEREP, description="Name of desired table (string)")):
    """
    API endpoint: view_tables()

    Returns all information corresponding to the selected table. The table must
    exist in the database, otherwise an assertion error is raised.

    Parameter:
    - table_name : name of the desired table [string].

    Output:\n
        List of JSON-encoded structures containing all of the attributes of each
        record in the selected table.
    """
    # Initialize output object
    output_obj = []

    # Prints the appropriate information if the selected table is
    # 'representation'
    if   table_name.lower() == AvailableTables.FACEREP:
        query = glb.sqla_session.query(FaceRep)
        for rep  in query.all():
            output_obj.append(FaceRepOutput(
                id         = rep.id,
                person_id  = rep.person_id,
                image_name = rep.image_name,
                image_fp   = rep.image_fp,
                group_no   = rep.group_no,
                region     = rep.region,
                embeddings = [name for name in rep.embeddings.keys()],
                hidden     = rep.hidden
            ))

    # Prints the appropriate information if the selected table is 'person'
    elif table_name.lower() == AvailableTables.PERSON:
        query = glb.sqla_session.query(Person)
        for prsn in query.all():
            output_obj.append(PersonTableOutput(
                id       = prsn.id,
                name     = prsn.name,
                group_no = prsn.group_no,
                note     = prsn.note,
                hidden   = prsn.hidden
            ))

    # Prints the appropriate information if the selected table is 'proc_files'
    elif table_name.lower() == AvailableTables.PROCFILES:
        query = glb.sqla_session.query(ProcessedFiles)
        for fprc in query.all():
            output_obj.append(ProcessedFilesOutput(
                id       = fprc.id,
                filename = fprc.filename,
                filesize = fprc.filesize
            ))

    # Raises an assertion error because the selected table does not exist in the
    # database
    else:
        raise AssertionError("Invalid table selected!")

    return output_obj

# ------------------------------------------------------------------------------

@fr_router.post("/utility/image_dir_clear")
async def image_dir_clear():
    """
    API endpoint: image_dir_clear()

    Clears the image directory and the SQLite database. Then, recreates the new
    database with the necessary tables, but each and every table is empty (i.e.
    has no content).

    The image directory is cleared by removing the entire directory and
    recreating an empty directory with the same path.

    Parameters:
        - None

    Output:\n
        JSON-encoded dictionary with the following attributes:
            1. 'message': message stating that the directory was cleared OR with
                the result of any eventual exception [string]

            2. 'status' : flag indicating if every went smoothly without error
                (False) or if there was an error (True) [boolean]
    """
    # Initializes message & status
    msg    = ''
    status = False

    # Removes the image directory (and all of its content) then recreates it
    try:
        rmtree(glb.IMG_DIR)
        ensure_dirs_exist([glb.IMG_DIR], verbose=False)
        msg    = f'Image directory cleared'
    except Exception as excpt:
        msg    = f'Exception occured: {excpt}'
        status = True

    # Remove SQlite file and recreate again
    os.remove(glb.SQLITE_DB_FP)
    glb.sqla_engine  = load_database(glb.SQLITE_DB_FP)
    glb.sqla_session = start_session(glb.sqla_engine)
    glb.sqla_session.commit()

    return {'message':msg, 'status':status}

# ------------------------------------------------------------------------------

@fr_router.post("/utility/database_clear")
async def database_clear():
    """
    API endpoint: database_clear()

    Clears the SQLite database. The new database contains the necessary tables,
    but each and every table is empty (i.e. has no content).

    Parameters:
    - None

    Output:\n
        JSON-encoded dictionary with the following attributes:
            1. message: message stating the database has been cleard [string]
    """
    # Remove SQlite file and recreate again
    os.remove(glb.SQLITE_DB_FP)
    glb.sqla_engine  = load_database(glb.SQLITE_DB_FP)
    glb.sqla_session = start_session(glb.sqla_engine)
    glb.sqla_session.commit()

    return {"message": "Database has been cleared."}

# ------------------------------------------------------------------------------

@fr_router.post("/people/list")
async def people_list(show_hidden: bool = Query(False, description="boolean value to show visible people (false) or hidden one (true)")):
    """
    API endpoint: people_list()
    
    Returns the id, name and note of ALL people in the Person table.

    Parameters:
    - None

    Output:\n
        JSON-encoded ...
    """
    query = select(Person.id, Person.name, Person.note).where(Person.hidden == show_hidden)
    result = glb.sqla_session.execute(query)
    return result.fetchall()

# ------------------------------------------------------------------------------

@fr_router.post("/people/get_front_image")
async def people_get_front_image():
    """
    API endpoint: people_list()
    
    Returns the id, name and note of the front image for each person.

    Parameters:
    - None

    Output:\n
        JSON-encoded ...
    
    IN DEVELOPMENT
    NOT WORKING AT THE MOMENT!!!
    """
    
    query = select(Person.id, Person.name, Person.note).where(front_img = True)
    result = glb.sqla_session.execute(query)
    return result.fetchall()

# ------------------------------------------------------------------------------

@fr_router.post("/people/get_faces")
async def people_get_faces(person_id: int = Query(None, description="'person_id key' in Person table [integer]")):
    """
    API endpoint: people_get_faces()

    Views all information of all Representations belonging to a group number 
    specified by 'person_id'. Raises a Value Error if the 'return_type'
    provided is neither 'records' nor 'image'.

    Parameters:
        - person_id : desired group / cluster number [integer].

    Output:\n
            JSON-encoded FaceRep result for a specific person_id
    """
    query = select(FaceRep.id, FaceRep.person_id, FaceRep.image_name,
                    FaceRep.image_fp, FaceRep.region).where(\
                    FaceRep.person_id == person_id)
    result = glb.sqla_session.execute(query)

    return_value = []
    for item in result:
        return_value.append({'id': item.id, 'person_id': item.person_id,
                             'image_name': item.image_name,
                             'image_fp': item.image_fp,
                             'region': [int(x) for x in item.region] })

    return return_value

# ------------------------------------------------------------------------------

@fr_router.post("/people/add_new")
async def people_add_new(person_name: str = Query(None, description="new person name [string]")):
    """
    API endpoint: people_add_new()
    
    Adds a new Person record and returns its id.

    Parameters:
        - person_name: name of new person [string].

    Output:\n
        Id of new record added to Person table
    """
    query = insert(Person).values(name=person_name)
    result = glb.sqla_session.execute(query)
    glb.sqla_session.commit()

    return result.inserted_primary_key

# ------------------------------------------------------------------------------

@fr_router.post("/people/set_name")
async def people_set_name(person_id  : int = Query(None, description="'person_id key' in Person table [integer]"),
                          person_name: str = Query(None, description="new person name [string]")):
    """
    API endpoint: people_set_name()

    Sets the name of one person in Person table given its id.

    Parameters:
        - person_id  : person record's id [integer].

        - person_name: name of new person [string].

    Output:\n
        Returns an 'ok' message [string].
    """
    query = update(Person).values(name = person_name).where(Person.id == person_id)
    glb.sqla_session.execute(query)
    glb.sqla_session.commit()

    return 'ok'

# ------------------------------------------------------------------------------

@fr_router.post("/people/set_note")
async def people_set_note(person_id: int = Query(None, description="'person_id key' in Person table [integer]"),
                          new_note : str = Query(None, description="new person note [string]")):
    """
    API endpoint: people_set_note()
    
    Sets the note of one person in Person table given its id.

    Parameters:
        - person_id: person record's id [integer].

        - new_note : note [string].

    Output:\n
        Returns an 'ok' message [string].
    """
    query = update(Person).values(note = new_note).where(Person.id == person_id)
    glb.sqla_session.execute(query)
    glb.sqla_session.commit()

    return 'ok'

# ------------------------------------------------------------------------------

@fr_router.post("/people/assign_facerep")
async def people_assign_facerep(person_id : int = Query(None, description="'ID primary key in Person table [integer]"),
                                facerep_id: int = Query(None, description="ID primary key in FaceRep table [integer")):
    """
    API endpoint: people_assign_facerep()
    
    Joins a FaceRep record to one Person record through the primary join
    Person.id -> FaceRep.person_id.

    Parameters:
        - person_id : person record's id [integer].

        - facerep_id: face representation record's id [integer].

    Output:\n
        Returns an 'ok' message [string].
    """
    query = update(FaceRep).values(person_id = person_id,
                                  group_no = -2).where(FaceRep.id == facerep_id)
    glb.sqla_session.execute(query)
    glb.sqla_session.commit()

    return 'ok'

# ------------------------------------------------------------------------------

@fr_router.post("/people/hide")
async def people_hide(person_id : int  = Query(None, description="Person ID [integer]")):
    """
    API endpoint: people_hide()
    
    Hides a person. This can be interpreted as deleting a person, with the
    difference being that the person record is still kept in the database. This
    is preferred to deleting the person due to implementation reasons.

    Parameters:
        - person_id : person record's id [integer, default=None].

    Output:\n
        JSON-encoded dictionary with the following key/value pairs is returned:
            1. status: flag indicating if the function executed without any
                    errors (False) or if 1 or more errors occurred (True).

            2. message: informative message string.
    """
    # Initializes return flag and output message
    ret_flag = False
    msg      = 'ok'

    # First, checks if a Person with 'person_id' exists
<<<<<<< HEAD
    if glb.sqla_session.query(Person).filter(Person.id == person_id).first() is\
        None:
=======
    if glb.sqla_session.execute(select(Person.id).where(
                                       Person.id == person_id)).first() is None:
>>>>>>> a463f944
        return {'status':True,
                'message':f'Person {person_id} does not exist!'}

    # Updates the 'hidden' attribute to True for the selected Person
    stmt = update(Person).values(hidden=True).where(Person.id == person_id)
    glb.sqla_session.execute(stmt)
    glb.sqla_session.commit()

    # Updates all FaceReps associated with the current person, setting their
    # 'hidden' attribute to True
    stmt = update(FaceRep).values(hidden=True).where(
                                                 FaceRep.person_id == person_id)
    glb.sqla_session.execute(stmt)
    glb.sqla_session.commit()

    return {'status':ret_flag, 'message':msg}

# ------------------------------------------------------------------------------

@fr_router.post("/facerep/hide")
async def facerep_hide(facerep_id : int = Query(None, description="Face representation identification number (id) [integer]")):
    """
    API endpoint: facerep_hide()
    
    Hides a face representation. This disables a face representation from being
    shown and from being used during any potential calculations. In this case,
    hidding can be interpreted as deleting, with the difference being that when
    a face representation is hidden, it is still stored in the database.

    Parameters:
        - facerep_id: Face representation identification number (id) [integer].

    Output:\n
        JSON-encoded dictionary with the following key/value pairs is returned:
            1. status: flag indicating if the function executed without any
                    errors (False) or if any errors occurred (True).
            
            2. message: informative message string.
    """
    # Initializes failed files list and return flag
    ret_flag = False
    msg      = 'ok'

    # Checks if FaceRep id exists
    if glb.sqla_session.query(FaceRep.id == facerep_id).first() is not None:
        # FaceRep exists, so update the hidden value to True
        stmt = update(FaceRep).values(hidden=True).where(
                                                    FaceRep.id == facerep_id)
        glb.sqla_session.execute(stmt)
        glb.sqla_session.commit()

    else:
        # FaceRep does not exist, so set the return flag to True and create an
        # appropriate message
        ret_flag = True
        msg      = f'No FaceRep exists with the id {facerep_id}'  

    return {'status':ret_flag, 'message':msg}

# ------------------------------------------------------------------------------

@fr_router.post("/facerep/unjoin")
async def facerep_unjoin(face_id  : int = Query(None, description="ID of FaceRep record")):
    """
    API endpoint: facerep_unjoin()
    
    Unjoins a FaceRep record from a Person, setting its person_id to None and
    the group_no to -1. This API unlinks a FaceRep record from its corresponding
    Person, sets its person_id to None and group_no to -1. 

    Parameters:
        - face_id: the target FaceRep record's id to be unjoined [integer].

    Output:\n
        Returns an 'ok' message [string].
    """

    # Set group_no to -2 and person_id=None for a specific FaceRep record
    facerep_set_groupno_done(glb.sqla_session, face_id)

    # check and remove eventually record from People table that doesn't have any
    #corresponding record in FaceRep table
    people_clean_without_repps(glb.sqla_session)

    return 'ok'

# ------------------------------------------------------------------------------

@fr_router.post("/facerep/get_ungrouped")
async def facerep_get_ungrouped():
    """
    API endpoint: facerep_get_ungrouped()
    
    Gets all records from FaceRep that are not linked with to a Person (i.e. the
    ones that have a group_no equal to -1).

    Parameters:
        - None

    Output:\n
        JSON-encoded list of FaceRep.id(s) that match the above condition
    """
    # 
    query = select(FaceRep.id, FaceRep.person_id, FaceRep.image_name,
                   FaceRep.region).where(FaceRep.group_no == -1)
    result = glb.sqla_session.execute(query)

    # 
    return_value = []
    for item in result:
        print([int(x) for x in item.region])
        return_value.append({'id': item.id, 'person_id': item.person_id,
                             'image_name': item.image_name,
                             'region': [int(x) for x in item.region] })

    return return_value

# ------------------------------------------------------------------------------

@fr_router.post("/facerep/get_person")
async def facerep_get_person(facerep_id: int = Query(None, description="ID primary key in FaceRep table [integer")):
    """
    API endpoint: facerep_get_person()
    
    Gets the related Person record by using FaceRep.id reference key join.

    Parameters:
        - facerep_id: FaceRep record's id [integer].

    Output:\n
        JSON-encoded Person record that matches the above condition
    """
    query = select(Person).join(FaceRep).where(FaceRep.id == facerep_id)
    result = glb.sqla_session.execute(query)
    # glb.sqla_session.commit()

    return result.fetchall()

# ------------------------------------------------------------------------------

@fr_router.post("/faces/import_from_directory")
async def faces_import_from_directory(params: CreateDatabaseParams,
    image_dir   : Optional[str]  = Query(glb_img_dir, description="Full path to directory containing images (string)")):
    """
    API endpoint: faces_import_from_directory()

    Adds face representation records to the FaceRep table. These records are
    created from images contained in a directory. The image files are expected
    to have any of the following formats: .jpg, .png, .npy.

    Parameters:
    - params: a structure with the following parameters:
        1. detector_name  - name of face detector model [string].
        2. verifier_names - list of names of face verifier models [list of
                            strings].
        3. align          - perform face alignment flag (default=True)
                            [boolean].
        4. normalization  - name of image normalization [string].
        5. auto_grouping  - toggles whether Representations should be grouped /
                            clusted automatically using the DBSCAN algorithm
                            (default=True) [boolean].
        6. eps            - maximum distance between two samples for one to be
                            considered as in the neighborhood of the other. This
                            is the most important DBSCAN parameter to choose
                            appropriately for the specific data set and distance
                            function (default=0.5) [float].
        7. min_samples    - the number of samples (or total weight) in a
                            neighborhood for a point to be considered as a core
                            point. This includes the point itself
                            (min_samples=2) [integer].
        8. metric         - the metric used when calculating distance between
                            instances in a feature array. It must be an option
                            allowed by sklearn.metrics.pairwise_distances
                            (default='cosine') [string].
        9. pct            - used to filter faces which are smaller than this
                            percentage of the original image's area (width x
                            height) [float].
       10. check_models   - toggles if the function should check if all desired
                            face detector & verifiers are correctly loaded. If
                            they are not, builds them from scratch, exitting if
                            the building fails [boolean].
       11. verbose        - output messages to server's console [boolean].

        [Example] JSON schema:
        {
          "detector_name": "retinaface",
          "verifier_names": ["ArcFace"],
          "align": true,
          "normalization": "base",
          "auto_grouping": true,
          "eps": 0.5,
          "min_samples": 2,
          "metric": "cosine",
          "pct": 0.02,
          "check_models": true,
          "verbose": false
        }

    - image_dir   : full path to directory containing images (string,
                     default: <glb.IMG_DIR>)

    - force_create: flag to force database creation even if one already exists,
                     overwritting the old one (boolean, default: True)

    Output:\n
        JSON-encoded dictionary with the following key/value pairs is returned:
            1. length: length of the newly created database OR of the currently
                loaded one if this process is skipped (i.e. force_create=False
                with existing database loaded)
            
            2. message: informative message string
    """
    # Initialize output message, records and duplicate file names
    output_msg     = ''
    records        = []

    # If image directory provided is None or is not a directory, use default
    # directory
    if not image_dir or not os.path.isdir(image_dir):
        global glb_img_dir
        output_msg += 'Image dir is None, does not exist or is not a '\
                   +  'directory. Using default directory instead.\n'
        image_dir  = glb_img_dir

    # Database does not exist
    if  database_is_empty(glb.sqla_engine):
        # Do nothing, but set message
        output_msg += 'Database does not exist! '\
                   +  'Please create one before using this endpoint.\n'

    # Face Representation table does not exist
    elif not all_tables_exist(glb.sqla_engine, ['representation']):
        # Do nothing, but set message
        output_msg += "Face representation table ('representation') "\
                   +  'does not exist! Please ensure that this table exists '\
                   +  'before using this endpoint.\n'

    # Otherwise (database is not empty and table exists)
    else:
        # Processes face images from the image directory provided. Note that
        # this function adds the changes to the global session but does not
        # commit them.
        records = process_faces_from_dir(image_dir, glb.models, glb.models,
                            detector_name  = params.detector_name,
                            verifier_names = params.verifier_names,
                            normalization  = params.normalization,
                            align          = params.align,
                            auto_grouping  = params.auto_grouping,
                            eps            = params.eps,
                            min_samples    = params.min_samples,
                            metric         = params.metric,
                            pct            = params.pct,
                            check_models   = params.check_models,
                            verbose        = params.verbose)
        
        # Commits the records and updates the message
        glb.sqla_session.commit()
        output_msg += ' success!'
    
    return {'n_records':len(records), 'message':output_msg}

# ------------------------------------------------------------------------------

@fr_router.post("/faces/import_from_zip")
async def faces_import_from_zip(myfile: UploadFile,
    params    : CreateDatabaseParams = Depends(),
    image_dir : Optional[str]  = Query(glb.IMG_DIR, description="Full path to directory containing images (string)"),
    t_check   : Optional[bool] = Query(True, description="Toggles transpose check to ensure image is uncorrupted (boolean)"),
    n_token   : Optional[int]  = Query(2, description="Number of hexadecimal tokens to be used during renaming (integer)")):
    """
    API endpoint: faces_import_from_zip()

    Adds face representation records to the FaceRep table. These records are
    created from images contained in the uploaded zip file. The image files are
    expected to have any of the following formats: .jpg, .png, .npy.

    The images in the zip file are extracted to a temporary directory. This
    extraction process flattens and removes any directory structure inside the
    zip file, leaving only a list of files. If files have the same name, they
    are adequately renamed. This process also filters files with unsupported
    extension, leaving only .jpg, .png and .npy files currently. Furthermore,
    the image files are tested to ensure that they are not corrupted. Finally,
    duplicate files (different names, same contents) are removed.

    Parameters:
    - myfile: a zip file

    - params: a structure with the following parameters:
        1. detector_name  - name of face detector model [string].
        2. verifier_names - list of names of face verifier models [list of
                            strings].
        3. align          - perform face alignment flag (default=True)
                            [boolean].
        4. normalization  - name of image normalization [string].
        5. auto_grouping  - toggles whether Representations should be grouped /
                            clusted automatically using the DBSCAN algorithm
                            (default=True) [boolean].
        6. eps            - maximum distance between two samples for one to be
                            considered as in the neighborhood of the other. This
                            is the most important DBSCAN parameter to choose
                            appropriately for the specific data set and distance
                            function (default=0.5) [float].
        7. min_samples    - the number of samples (or total weight) in a
                            neighborhood for a point to be considered as a core
                            point. This includes the point itself
                            (min_samples=2) [integer].
        8. metric         - the metric used when calculating distance between
                            instances in a feature array. It must be an option
                            allowed by sklearn.metrics.pairwise_distances
                            (default='cosine') [string].
        9. pct            - used to filter faces which are smaller than this
                            percentage of the original image's area (width x
                            height) [float].
       10. check_models   - toggles if the function should check if all desired
                            face detector & verifiers are correctly loaded. If
                            they are not, builds them from scratch, exitting if
                            the building fails [boolean].
       11. verbose        - output messages to server's console [boolean].

        [Example] JSON schema:
        {
          "detector_name": "retinaface",
          "verifier_names": ["ArcFace"],
          "align": true,
          "normalization": "base",
          "auto_grouping": true,
          "eps": 0.5,
          "min_samples": 2,
          "metric": "cosine",
          "pct": 0.02,
          "check_models": true,
          "verbose": false
        }

    - image_dir   : full path to directory containing images [string,
                    default: <glb.IMG_DIR>].

    - t_check     : toggles the transpose check during the process of ensuring
                    image files are uncorrupted. This makes this check slightly
                    slower, but is more robust again corrupted image files
                    [boolean, default=True].

    - n_token     : number of hexadecimal tokens used during file renaming (if
                    any file is renamed). Each hexadecimal token is composed of
                    2 random hexadecimal numbers [positive integer, default=2].

    - force_create: flag to force database creation even if one already exists,
                     overwritting the old one [boolean, default=True].

    Output:\n
        JSON-encoded dictionary with the following key/value pairs is returned:
            1. length: length of the newly created database OR of the currently
                loaded one if this process is skipped (i.e. force_create=False
                with existing database loaded)
            
            2. message: informative message string
    """
    # Initialize output message and skipped_files list
    output_msg    = ''
    skipped_files = []

    # If image directory provided is None or is not a directory, use default
    # directory
    if not image_dir or not os.path.isdir(image_dir):
        global img_dir
        output_msg += 'Image dir is None, does not exist or is not a '\
                   +  'directory. Using default directory instead.\n'
        image_dir = img_dir

    # Database does not exist
    if  database_is_empty(glb.sqla_engine):
        # Do nothing, but set message
        output_msg += 'Database does not exist! '\
                   +  'Please create one before using this endpoint.\n'

    # Face Representation table does not exist
    elif not all_tables_exist(glb.sqla_engine, glb.sqla_table_names):
        # Do nothing, but set message
        output_msg += "Face representation table ('representation') "\
                   +  'does not exist! Please ensure that this table exists '\
                   +  'before using this endpoint.\n'

    # Otherwise (database is not empty and table exists), 
    else:
        # Initialize dont_skip flag as True
        dont_skip   = True

        # Extract zip files
        output_msg += 'Extracting images in zip:'
        skipped_files = []

        try:
            # Process the zip file containing the image files
            skipped_files = process_image_zip_file(myfile, image_dir,
                                            t_check=t_check, n_token=n_token,
                                            valid_exts=glb.supported_exts)
            output_msg += ' success! '

        except Exception as excpt:
            dont_skip   = False
            output_msg += f' failed (reason: {excpt}).'

        # Processes face images from the image directory provided if 'dont_skip'
        # is True
        if dont_skip:
            output_msg += 'Creating database: '

            records = process_faces_from_dir(image_dir, glb.models, glb.models,
                            detector_name  = params.detector_name,
                            verifier_names = params.verifier_names,
                            normalization  = params.normalization,
                            align          = params.align,
                            auto_grouping  = params.auto_grouping,
                            eps            = params.eps,
                            min_samples    = params.min_samples,
                            metric         = params.metric,
                            pct            = params.pct,
                            check_models   = params.check_models,
                            verbose        = params.verbose)
        
            # Commits the records and updates the message
            glb.sqla_session.commit()
            output_msg += ' success!'
        else:
            records = []

    return {'n_records':len(records), 'n_skipped':len(skipped_files),
            'skipped_files':skipped_files, 'message':output_msg}

# ------------------------------------------------------------------------------

@fr_router.post("/verify/no_upload", response_model=List[List[List[VerificationMatch]]])
async def verify_no_upload(files: List[UploadFile],
                          params: VerificationParams = Depends()):
    """
    API endpoint: verify_no_upload()

    Executes the face verification process on one or more images without
    uploading these images to the server and adding them to the database.

    Parameters:
    - files: list of image files

    - params: a structure with the following parameters:
        1. detector_name - name of face detector model [string]
        2. verifier_name - name of face verifier model [string]
        3. align         - perform face alignment flag [boolean, default=True]
        4. normalization - name of image normalization [string]
        5. metric        - name of similarity / distance metric [string]
        6. threshold     - cutoff value for positive (match) decision [float]
        7. verbose       - output messages to server's console [boolean,
                            default=False]

    Output:\n
        Returns a 4-level (triple nested list), where each level allows for the
        following:
            Level 1: contemplates multiple images in a single function call
                     (list of images)
            Level 2: contemplates (possibly) multiple faces per image
                     (list of faces)
            Level 3: contemplates (possibly) multiple matches per face
                     (list of matches)
            Level 4: the result / match object itself (JSON-encoded structures)
    """
    # Initializes results list and obtains the relevant embeddings from the 
    # representation database
    verification_results = []
    dtb_embs = get_embeddings_as_array(params.verifier_name)

    # Loops through each file
    for i, f in enumerate(files):
        print(f'Processing file {i}: {f}')

        # Obtains contents of the file & transforms it into an image
        data  = np.fromfile(f.file, dtype=np.uint8)
        image = cv2.imdecode(data, cv2.IMREAD_UNCHANGED)
        image = image[:, :, ::-1]

        print('  > Cleared file decode')

        # Detects faces
        output = do_face_detection(image, detector_models=glb.models,
                                    detector_name=params.detector_name,
                                    align=params.align, verbose=params.verbose)

        print('  > Cleared face detection')

        # Filter regions & faces which are too small
        filtered_regions, idxs = discard_small_regions(output['regions'],
                                                    image.shape, pct=params.pct)
        filtered_faces         = [output['faces'][i] for i in idxs]

        print('  > Cleared small faces filtering')

        # Calculates the deep neural embeddings for each face image in outputs
        embeddings = calc_embeddings(filtered_faces, glb.models,
                                     verifier_names=params.verifier_name,
                                     normalization=params.normalization)

        print('  > Cleared embedding calculation')

        # Initialize current image's result container
        cur_img_results = []

        # 
        print('  > Calculating similarity:')
        for j, cur_embd in enumerate(embeddings):
            # Calculates the similarity between the current embedding and all
            # embeddings from the database
            similarity_obj = calc_similarity(cur_embd[params.verifier_name],
                                             dtb_embs,
                                             metric=params.metric,
                                             face_verifier=params.verifier_name,
                                             threshold=params.threshold)

            print('     - Cleared similarity calculation ', end='')

            # Gets all matches based on the similarity object and append the
            # result to the results list
            result = get_matches_from_similarity(similarity_obj)

            print('& got matches from similarity')

            # Stores the result for each face on the current image
            cur_img_results.append(result)

        # Then, stores the set of results (of the current image) to the
        # verification results list
        verification_results.append(cur_img_results)

        print('')

    return verification_results
    
# ------------------------------------------------------------------------------

@fr_router.post("/verify/with_upload", response_model=List[List[List[VerificationMatch]]])
async def verify_with_upload(files: List[UploadFile],
    params          : VerificationParams = Depends(),
    img_dir         : str                = Query(glb_img_dir, description="Full path to image directory (string)"),
    save_as         : ImageSaveTypes     = Query(default_image_save_type, description="File type which uploaded images should be saved as (string)"),
    overwrite       : bool               = Query(False, description="Flag to indicate if an uploaded image with the same name as an existing one in the server should be saved and replace it (boolean)"),
    n_token         : int                = Query(2, description="Number of hexadecimal tokens used during renaming (positive integer)"),
    auto_group      : bool               = Query(True, description="Flag to automatically group image based on verification results (boolean)"),
    threshold_per   : float              = Query(.75, description="Threshold percentage below which the autogroup algorithm automatically assign the images to the best matching person"),
    t_check         : bool               = Query(True, description="Toggles the transpose check during image integrity check (boolean)")):
    """
    API endpoint: verify_with_upload()

    Executes the face verification process on one or more images. These images
    are uploaded to the server and added to the database if they do not exist
    already. If overwrite=True then newly uploaded images with the same name 
    replace existing images in the server with the same name.

    Parameters:
    - files: list of image files

    - params: a structure with the following parameters:
        1. detector_name - name of face detector model (string)
        2. verifier_name - name of face verifier model (string)
        3. align         - perform face alignment flag (boolean, default: True)
        4. normalization - name of image normalization (string)
        5. metric        - name of similarity / distance metric (string)
        6. threshold     - cutoff value for positive (match) decision (float)
        7. verbose       - output messages to server's console (boolean,
                            default: False)

    - img_dir     : full path to image directory (string).

    - save_as     : file type which uploaded images should be saved as (string).

    - overwrite   : flag to indicate if an uploaded image with the same name as
                    an existing one in the server should be saved and replace it
                    (boolean, default: False).

    - auto_rename : flag to force auto renaming of images in the zip file with
                    names that match images already in the image directory
                    (boolean, default: True).

    - auto_group  : toggles automatic grouping of the uploaded image based on
                    the face verification results (boolean, default: True).

    Output:\n
        Returns a 4-level (triple nested list), where each level allows for the
        following:
            Level 1: contemplates multiple images in a single function call
                     (list of images)
            Level 2: contemplates (possibly) multiple faces per image
                     (list of faces)
            Level 3: contemplates (possibly) multiple matches per face
                     (list of matches)
            Level 4: the result / match object itself (JSON-encoded structures)
    """
    # Initializes verification results and skipped files lists. Obtains the
    # names of all files in the image directory 'img_dir' and gets all the
    # appropriate embeddings as a 2D array
    verification_results = []
    skipped_files        = []
    all_files            = os.listdir(img_dir)
    dtb_embs             = get_embeddings_as_array(params.verifier_name)

    # Creates a temporary directory
    with TemporaryDirectory(prefix="verify_with_upload-") as tempdir:
        # Loops through each file
        for f in files:
            # Obtains the file's image name and creates the full path
            img_name = f.filename
            img_fp   = os.path.join(tempdir, img_name[:img_name.rindex('.')]\
                        + '.' + save_as)

            # Obtains contents of the file & transforms it into an image
            data  = np.fromfile(f.file, dtype=np.uint8)
            img   = cv2.imdecode(data, cv2.IMREAD_UNCHANGED)
            img   = img[:, :, ::-1]

            # ----------------------- File save / upload -----------------------
            # Saves the image to the temporary directory if it does not exist or
            # if overwrite is True. Alternatively, if a file exists with the
            # same name and overwrite is False, automatically renames it using
            # hexadecimal tokens and then saves it
            if not (img_name in all_files) or overwrite:
                if save_as == ImageSaveTypes.NPY:
                    np.save(img_fp, img, allow_pickle=False, fix_imports=False)
                else:
                    mpimg.imsave(img_fp, img)
            else:
                # Renames the file using hexadecimal tokens, creates the file's
                # full path and saves it
                img_name = rename_file_w_hex_token(
                            img_name[:img_name.rindex('.')] + '.' + save_as,
                            n_token=n_token)
                img_fp   = os.path.join(tempdir, img_name)

                if save_as == ImageSaveTypes.NPY:
                    np.save(img_fp, img, allow_pickle=False, fix_imports=False)
                else:
                    mpimg.imsave(img_fp, img)

            # --------------------------- File Check ---------------------------
            # Checks if the file extension is supported
            if not (img_name[img_name.rindex('.'):].lower() in
                    glb.supported_exts):
                print(f'File skipped (extension not supported): {img_fp}')
                skipped_files.append(img_fp)
                os.remove(img_fp)
                continue

            # Checks if the current file is uncorrupted, continuing if it is
            # corrupted
            if not image_is_uncorrupted(img_fp, transpose_check=t_check):
                print(f'File skipped (image is corrupted): {img_fp}')
                skipped_files.append(img_fp)
                os.remove(img_fp)
                continue

            # Only performs the file check if overwrite is False. If overwrite
            # is True, then this check is skipped as it does not matter
            if not overwrite:
                # Initializes the 'skip_this_file' flag as False
                skip_this_file = False

                # Queries the database to figure out which files have the SAME
                # size
                query  = select(ProcessedFiles.filename).where(\
                            ProcessedFiles.filesize == os.path.getsize(img_fp))
                result = glb.sqla_session.execute(query)
                fpaths = [os.path.join(img_dir, fname[0]) for fname in result]

                # Loops through each matched file path in the query's result
                for i, fpath in enumerate(fpaths):
                    # Checks if the files are different and if they are, set the
                    # 'skip_this_file' flag to True (and break the loop)
                    if cmp(img_fp, fpath, shallow=False):
                        skip_this_file = True
                
                    if skip_this_file:
                        break

                # Skips the current file if skip_this_file=True
                if skip_this_file:
                    print(f'File skipped (file check failed): {img_fp}')
                    skipped_files.append(img_fp)
                    os.remove(img_fp)
                    continue

            # Finally, after all checks are cleared, move the file from the
            # temporary directory to the image one
            sh_move(img_fp, os.path.join(img_dir, img_name))
            img_fp = os.path.join(img_dir, img_name)
        
            # ----------------- Face detection & verification ------------------
            # Detects faces
            output = do_face_detection(img, detector_models=glb.models,
                                    detector_name=params.detector_name,
                                    align=params.align, verbose=params.verbose)

            # Filter regions & faces which are too small
            filtered_regions, idxs = discard_small_regions(output['regions'],
                                                    img.shape, pct=params.pct)
            filtered_faces         = [output['faces'][i] for i in idxs]

            # Calculates the deep neural embeddings for each face image in
            # outputs
            embeddings = calc_embeddings(filtered_faces, glb.models,
                                        verifier_names=params.verifier_name,
                                        normalization=params.normalization)

            # Initialize current image's result container
            cur_img_results = []

            # Loops through each face region and embedding and creates a FaceRep for
            # each face
            for region, cur_embd in zip(filtered_regions, embeddings):
                # Calculates the similarity between the current embedding and all
                # embeddings from the database
                similarity_obj = calc_similarity(cur_embd[params.verifier_name],
                                             dtb_embs, metric=params.metric,
                                             face_verifier=params.verifier_name,
                                             threshold=params.threshold)

                # Gets all matches based on the similarity object and appends the
                # result to the current image results list
                result = get_matches_from_similarity(similarity_obj)
                cur_img_results.append(result)

                # Automatically determines the image's group based on the best match
                # if it has a distance / similarity of <=threshold_per*threshold and if
                # 'auto_group' is True
                # print('similarity_obj distance', similarity_obj['distances'][0])
                # print("threshold_per * similarity_obj['threshold']", threshold_per * similarity_obj['threshold'])
                # print("result[0].person_id", result[0].person_id)
                if auto_group and len(result) > 0:
                    if similarity_obj['distances'][0]\
                        <= threshold_per * similarity_obj['threshold']:
                        person_id = result[0].person_id
                        group_no = -2
                    else:
                        group_no = -1
                        person_id = None
                else:
                    group_no = -1
                    person_id = None

                # Creates a FaceRep for each detected face
                rep = FaceRep(image_name=img_name, image_fp=img_fp,
                                group_no=group_no, region=region,
                                person_id=person_id, embeddings=cur_embd)

                # Adds each FaceRep to the global session
                glb.sqla_session.add(rep)

            # Stores the verification result and commits the FaceReps
            verification_results.append(cur_img_results)

            # After file has been processed, add it to the ProcessedFiles table
            glb.sqla_session.add(ProcessedFiles(filename=img_name,
                                            filesize=os.path.getsize(img_fp)))
            glb.sqla_session.commit()

    return verification_results

# ------------------------------------------------------------------------------

@fr_router.post("/verify/existing_file", response_model=List[List[List[VerificationMatch]]])
async def verify_existing_file(files: List[str],
            params : VerificationParams = Depends(),
            img_dir: str = Query(glb.IMG_DIR, description="Full path to image directory (string)")):
    """
    API endpoint: verify_existing_file()

    Executes the face verification process on one or more images already stored
    in the server and/or database.
    
    For images stored in the server (but not necessarily in the database), the
    files are specified as a list of image names. The image directory + image
    name must match the full path of the image stored in the server (so remember
    to include the extensions in the image name).

    For images stored in the database, the files are specified as a list of
    unique identifiers (also as strings). The images are searched in the
    database using the unique identifiers.

    If an image exists in both the server and database, then it is faster to
    provide the unique identifier as images in the database have their
    embeddings precalculated while an image stored in the server will have its
    embedding calculated.

    Note: one can mix and match image names and unique identifiers in the same
    list.

    Parameters:
    - files: list of image names and/or unique identifiers [list of strings].

    - params: a structure with the following parameters:
        1. detector_name - name of face detector model [string]
        2. verifier_name - name of face verifier model [string]
        3. align         - perform face alignment flag (default=True) [boolean]
        4. normalization - name of image normalization [string]
        5. metric        - name of similarity / distance metric [string]
        6. threshold     - cutoff value for positive (match) decision [float]
        7. verbose       - output messages to server's console (default=False)
                            [boolean]

    - img_dir: full path of directory containing images [string].

    Output:\n
        Returns a 4-level (triple nested list), where each level allows for the
        following:
            Level 1: contemplates multiple images in a single function call
                     (list of images)
            Level 2: contemplates (possibly) multiple faces per image
                     (list of faces)
            Level 3: contemplates (possibly) multiple matches per face
                     (list of matches)
            Level 4: the result / match object itself (JSON-encoded structures)
    """
    # Initializes results list and obtains the relevant embeddings from the 
    # Representation database
    verification_results = []
    dtb_embs             = get_embeddings_as_array(params.verifier_name)

    # Gets the unique ids in the database
    query    = glb.sqla_session.query(FaceRep.id)
    all_uids = [id[0] for id in query.all()]

    # Loops through each file
    for i, f in enumerate(files):
        # Tries to convert file string into a unique identifier
        try:
            is_valid_uid = int(f) in all_uids
        except:
            is_valid_uid = False

        # Tries to load (or find) the file and obtain its embedding
        if is_valid_uid: # string is valid uuid
            # Obtain the embeddings
            query      = glb.sqla_session.query(FaceRep.embeddings).where(FaceRep.id == int(f))
            embeddings = list(query.all()[0])

        elif os.path.isfile(os.path.join(img_dir, f)): # string is a valid file
            # Opens the image file
            image = cv2.imread(os.path.join(img_dir, f))
            image = image[:, :, ::-1]

            # Detects faces
            output = do_face_detection(f, detector_models=glb.models,
                                    detector_name=params.detector_name,
                                    align=params.align, verbose=params.verbose)

            # Filter regions & faces which are too small
            filtered_regions, idxs = discard_small_regions(output['regions'],
                                        mpimg.imread(f).shape, pct=params.pct)
            filtered_faces         = [output['faces'][i] for i in idxs]

            # Calculates the deep neural embeddings for each face image in
            # outputs
            embeddings = calc_embeddings(filtered_faces, glb.models,
                                            verifier_names=params.verifier_name,
                                            normalization=params.normalization)

        else: # string is not a valid unique identifier nor file
            continue

        # Initialize current image's result container
        cur_img_results = []

        # Loops through each face region and embedding and creates a FaceRep for
        # each face
        for cur_embd in embeddings:
            # Calculates the similarity between the current embedding and all
            # embeddings from the database
            similarity_obj = calc_similarity(cur_embd[params.verifier_name],
                                             dtb_embs, metric=params.metric,
                                             face_verifier=params.verifier_name,
                                             threshold=params.threshold)

            # Gets all matches based on the similarity object and appends the
            # result to the current image results list
            result = get_matches_from_similarity(similarity_obj)
            cur_img_results.append(result)

        # 
        verification_results.append(cur_img_results)

    return verification_results
    
# ------------------------------------------------------------------------------<|MERGE_RESOLUTION|>--- conflicted
+++ resolved
@@ -619,13 +619,8 @@
     msg      = 'ok'
 
     # First, checks if a Person with 'person_id' exists
-<<<<<<< HEAD
     if glb.sqla_session.query(Person).filter(Person.id == person_id).first() is\
         None:
-=======
-    if glb.sqla_session.execute(select(Person.id).where(
-                                       Person.id == person_id)).first() is None:
->>>>>>> a463f944
         return {'status':True,
                 'message':f'Person {person_id} does not exist!'}
 
