--- conflicted
+++ resolved
@@ -625,21 +625,14 @@
                 'message':f'Person {person_id} does not exist!'}
 
     # Updates the 'hidden' attribute to True for the selected Person
-<<<<<<< HEAD
     stmt = update(Person).values(hidden=True).where(Person.id == person_id)
-=======
-    stmt    = update(Person).values(hidden=True).where(Person.id == person_id)
->>>>>>> c28f0387
     glb.sqla_session.execute(stmt)
     glb.sqla_session.commit()
 
     # Updates all FaceReps associated with the current person, setting their
     # 'hidden' attribute to True
-<<<<<<< HEAD
-    stmt = update(FaceRep).values(hidden=True).where(FaceRep.person_id == person_id)
-=======
-    stmt    = update(FaceRep).values(hidden=True).where(FaceRep.person_id == person_id)
->>>>>>> c28f0387
+    stmt = update(FaceRep).values(hidden=True).where(
+                                                 FaceRep.person_id == person_id)
     glb.sqla_session.execute(stmt)
     glb.sqla_session.commit()
 
