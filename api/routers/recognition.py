--- conflicted
+++ resolved
@@ -25,17 +25,9 @@
                                calc_embeddings, calc_similarity
 from fastapi.responses       import Response
 
-<<<<<<< HEAD
 from matplotlib                      import image          as mpimg
 from deepface.DeepFace               import build_model    as build_verifier
 from deepface.detectors.FaceDetector import build_model    as build_detector
-=======
-# from shutil                   import rmtree, move     as sh_move
-from matplotlib               import image            as mpimg
-from deepface.DeepFace        import build_model      as build_verifier
-import pandas as pd
->>>>>>> 20125747
-
 
 glb_data_dir = glb.DATA_DIR
 glb_img_dir  = glb.IMG_DIR
