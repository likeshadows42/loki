--- conflicted
+++ resolved
@@ -38,12 +38,6 @@
 
 # SQLAlchemy global variables
 
-<<<<<<< HEAD
-SQLITE_DB = 'loki.sqlite'    # SQLite storage name
-SQLITE_PATH = os.path.join(RDB_DIR, SQLITE_DB)
-sqla_engine = None           # SQLAlchemy engine object
-=======
 SQLITE_DB    = 'loki.sqlite'                    # SQLite database file name
 SQLITE_DB_FP = os.path.join(RDB_DIR, SQLITE_DB) # full path of SQLite database
-sqla_engine  = None                             # SQLAlchemy engine object
->>>>>>> 277888f4
+sqla_engine  = None                             # SQLAlchemy engine object