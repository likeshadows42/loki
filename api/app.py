--- conflicted
+++ resolved
@@ -6,19 +6,10 @@
 import api.global_variables         as glb
 
 from fastapi                        import FastAPI
-<<<<<<< HEAD
 from fastapi.middleware.cors import CORSMiddleware
-
-from IFR.functions                  import load_representation_db,\
-                                           create_dir, load_face_verifier,\
-                                           save_face_verifier
-
-from api.routers.deepface           import df_router
-=======
 from IFR.api                        import load_representation_db,\
                                         load_face_verifier, save_face_verifier
 from IFR.functions                  import create_dir
->>>>>>> ac4fce4d
 from api.routers.recognition        import fr_router
 
 from deepface.DeepFace              import build_model    as build_verifier
@@ -27,8 +18,7 @@
 #                               APP INITIALIZATION
 # ------------------------------------------------------------------------------
 
-<<<<<<< HEAD
-app = FastAPI()
+app = FastAPI(name='Face Recognition API')
 
 origins = ['http://localhost:8080']
 
@@ -40,13 +30,8 @@
      allow_headers=["*"],
 )
 
-app.include_router(df_router, prefix="/df", tags=["Deepface"])
 app.include_router(fr_router, prefix="/fr", tags=["Face Recognition"])
 
-=======
-app = FastAPI(name='Face Recognition API')
-app.include_router(fr_router , prefix="/fr" , tags=["Face Recognition"])
->>>>>>> ac4fce4d
 
 # ______________________________________________________________________________
 #                                   APP METHODS
