# ==============================================================================
#                                 APP METHODS
# ==============================================================================
import os
import pickle
import api.global_variables   as glb

from fastapi                  import FastAPI
from fastapi.middleware.cors  import CORSMiddleware
from IFR.api                  import load_database, save_built_model,\
                                    init_load_detectors, init_load_verifiers,\
                                    save_built_detectors, save_built_verifiers,\
                                    start_session
from IFR.functions            import ensure_dirs_exist
from api.routers.recognition  import fr_router

from sqlalchemy.orm           import sessionmaker
# ______________________________________________________________________________
#                               APP INITIALIZATION
# ------------------------------------------------------------------------------

app     = FastAPI(name='Face Recognition API')
origins = ['http://localhost:8080']

app.add_middleware(
    CORSMiddleware,
    allow_origins     = origins,
    allow_credentials = True,
    allow_methods     = ["*"],
    allow_headers     = ["*"],
)

app.include_router(fr_router, prefix="/fr", tags=["Face Recognition"])


# ______________________________________________________________________________
#                                   APP METHODS
# ------------------------------------------------------------------------------

@app.on_event("startup")
async def initialization():
    print('\n ======== Starting initialization process ======== \n')

    # Directories & paths initialization
    print('  -> Directory creation:')
    directory_list = [glb.API_DIR, glb.DATA_DIR, glb.IMG_DIR, glb.RDB_DIR,
                      glb.SVD_MDL_DIR, glb.SVD_VRF_DIR, glb.SVD_DTC_DIR]
    ensure_dirs_exist(directory_list, verbose=True)
    print('')

    # Tries to load a database if it exists. If not, create a new one.
    print('  -> Loading / creating database:')
<<<<<<< HEAD
    glb.sqla_engine, glb.sqla_base = load_database(glb.SQLITE_DB_FP)
    if glb.sqla_engine is None or glb.sqla_base is None:
        raise AssertionError('Failed to load or create database!')
    print('')

    # Tries to load a session if it exists. If not, create a new one.
    print('  -> Loading / creating session:')
    glb.sqla_session = start_session(glb.sqla_engine)
=======
    glb.sqla_engine = load_database(glb.SQLITE_DB_FP)
>>>>>>> 5f80b6fe
    print('')

    Session = sessionmaker(bind=glb.sqla_engine)
    glb.sqla_session = Session()
    glb.sqla_session.commit()       # Create table definitions
    
    # Loads (or creates) all face verifiers
    print('  -> Loading / creating face verifiers:')
    glb.models = init_load_verifiers(glb.verifier_names, glb.SVD_VRF_DIR)

    # Loads (or creates) all face detectors
    print('  -> Loading / creating face detectors:')
    glb.models = init_load_detectors(glb.detector_names, glb.SVD_VRF_DIR,
                                     models=glb.models)

    print('\n -------- End of initialization process -------- \n')

# ------------------------------------------------------------------------------

@app.on_event("shutdown")
async def finish_processes():
    print('\n ======== Performing finishing processes ======== \n')

    # Saves the modified database if flag is True
    if glb.db_changed:
        print('  -> Database has changed: saving database.\n')
        db_fp = os.path.join(glb.RDB_DIR, 'rep_database.pickle')

        with open(db_fp, 'wb') as handle:
            pickle.dump(glb.rep_db, handle, protocol=pickle.HIGHEST_PROTOCOL)

        # Updates the database changed flag
        glb.db_changed = False
    else:
        print('  -> Database is unchanged: skipping save.\n')

    # Saves (built) face detectors (if needed)
    print('  -> Saving face detectors (if needed):')
    save_built_detectors(glb.detector_names, glb.SVD_DTC_DIR, overwrite=False,
                         verbose=True)

    # Saves (built) face verifiers (if needed)
    print('  -> Saving face verifiers (if needed):')
    save_built_verifiers(glb.verifier_names, glb.SVD_VRF_DIR, overwrite=False,
                         verbose=False)

    print('\n -------- Exitting program: goodbye! -------- \n')

# ------------------------------------------------------------------------------<|MERGE_RESOLUTION|>--- conflicted
+++ resolved
@@ -50,18 +50,7 @@
 
     # Tries to load a database if it exists. If not, create a new one.
     print('  -> Loading / creating database:')
-<<<<<<< HEAD
-    glb.sqla_engine, glb.sqla_base = load_database(glb.SQLITE_DB_FP)
-    if glb.sqla_engine is None or glb.sqla_base is None:
-        raise AssertionError('Failed to load or create database!')
-    print('')
-
-    # Tries to load a session if it exists. If not, create a new one.
-    print('  -> Loading / creating session:')
-    glb.sqla_session = start_session(glb.sqla_engine)
-=======
     glb.sqla_engine = load_database(glb.SQLITE_DB_FP)
->>>>>>> 5f80b6fe
     print('')
 
     Session = sessionmaker(bind=glb.sqla_engine)
