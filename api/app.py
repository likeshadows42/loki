# ==============================================================================
#                                 APP METHODS
# ==============================================================================
import os
import pickle
import api.global_variables   as glb

from fastapi                  import FastAPI
from fastapi.middleware.cors  import CORSMiddleware
from IFR.api                  import load_database, init_load_detectors,\
                                    init_load_verifiers, save_built_detectors,\
                                    save_built_verifiers, start_session
from IFR.functions            import ensure_dirs_exist
from api.routers.recognition  import fr_router

# ______________________________________________________________________________
#                               APP INITIALIZATION
# ------------------------------------------------------------------------------

app     = FastAPI(name='Face Recognition API')
origins = ['http://localhost:8080']

app.add_middleware(
    CORSMiddleware,
    allow_origins     = origins,
    allow_credentials = True,
    allow_methods     = ["*"],
    allow_headers     = ["*"],
)

app.include_router(fr_router, prefix="/fr", tags=["Face Recognition"])


# ______________________________________________________________________________
#                                   APP METHODS
# ------------------------------------------------------------------------------

@app.on_event("startup")
async def initialization():
    if glb.DEBUG:
        print('\n ======== Starting initialization process ======== \n')

    # Directories & paths initialization
    if glb.DEBUG:
        print('  -> Directory creation:')
    directory_list = [glb.API_DIR, glb.DATA_DIR, glb.IMG_DIR, glb.RDB_DIR,
                      glb.SVD_MDL_DIR, glb.SVD_VRF_DIR, glb.SVD_DTC_DIR]
    ensure_dirs_exist(directory_list, verbose=True)
    if glb.DEBUG:
        print('')

    # Tries to load a database if it exists. If not, create a new one.
<<<<<<< HEAD
    if glb.DEBUG:
        print('  -> Loading / creating database:')
    glb.sqla_engine = load_database(glb.SQLITE_DB_FP)
    if glb.DEBUG:
        print('')

    # Loads (or creates) the session. Also commits once to create table
    # definitions if required.
    if glb.DEBUG:
        print('  -> Loading / creating session:')
=======
    print('  -> Loading / creating database:', end='')
    glb.sqla_engine = load_database(glb.SQLITE_DB_FP)
    print('success!\n')

    # Loads (or creates) the session. Also commits once to create table
    # definitions if required.
    print('  -> Loading / creating session:', end='')
>>>>>>> 2e8aeb27
    glb.sqla_session = start_session(glb.sqla_engine)
    glb.sqla_session.commit()                   # create table definitions
    print('success!\n')
    
    # Loads (or creates) all face verifiers
    if glb.DEBUG:
        print('  -> Loading / creating face verifiers:')
    glb.models = init_load_verifiers(glb.verifier_names, glb.SVD_VRF_DIR)
    print('')

    # Loads (or creates) all face detectors
    if glb.DEBUG:
        print('  -> Loading / creating face detectors:')
    glb.models = init_load_detectors(glb.detector_names, glb.SVD_VRF_DIR,
                                     models=glb.models)
<<<<<<< HEAD
    if glb.DEBUG:
        print('\n -------- End of initialization process -------- \n')
=======
    print('')

    print('\n -------- End of initialization process -------- \n')
>>>>>>> 2e8aeb27

# ------------------------------------------------------------------------------

@app.on_event("shutdown")
async def finish_processes():
    print('\n ======== Performing finishing processes ======== \n')

    # Saves (built) face detectors (if needed)
    print('  -> Saving face detectors (if needed):')
    save_built_detectors(glb.detector_names, glb.SVD_DTC_DIR, overwrite=False,
                         verbose=True)

    # Saves (built) face verifiers (if needed)
    print('  -> Saving face verifiers (if needed):')
    save_built_verifiers(glb.verifier_names, glb.SVD_VRF_DIR, overwrite=False,
                         verbose=False)

    print('\n -------- Exitting program: goodbye! -------- \n')

# ------------------------------------------------------------------------------<|MERGE_RESOLUTION|>--- conflicted
+++ resolved
@@ -50,26 +50,16 @@
         print('')
 
     # Tries to load a database if it exists. If not, create a new one.
-<<<<<<< HEAD
     if glb.DEBUG:
-        print('  -> Loading / creating database:')
+        print('  -> Loading / creating database:', end='')
     glb.sqla_engine = load_database(glb.SQLITE_DB_FP)
     if glb.DEBUG:
-        print('')
+        print('success!\n')
 
     # Loads (or creates) the session. Also commits once to create table
     # definitions if required.
     if glb.DEBUG:
-        print('  -> Loading / creating session:')
-=======
-    print('  -> Loading / creating database:', end='')
-    glb.sqla_engine = load_database(glb.SQLITE_DB_FP)
-    print('success!\n')
-
-    # Loads (or creates) the session. Also commits once to create table
-    # definitions if required.
-    print('  -> Loading / creating session:', end='')
->>>>>>> 2e8aeb27
+        print('  -> Loading / creating session:', end='')
     glb.sqla_session = start_session(glb.sqla_engine)
     glb.sqla_session.commit()                   # create table definitions
     print('success!\n')
@@ -85,14 +75,8 @@
         print('  -> Loading / creating face detectors:')
     glb.models = init_load_detectors(glb.detector_names, glb.SVD_VRF_DIR,
                                      models=glb.models)
-<<<<<<< HEAD
     if glb.DEBUG:
         print('\n -------- End of initialization process -------- \n')
-=======
-    print('')
-
-    print('\n -------- End of initialization process -------- \n')
->>>>>>> 2e8aeb27
 
 # ------------------------------------------------------------------------------
 
